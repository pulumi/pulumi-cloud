{
    "name": "apiExample",
    "version": "0.0.1",
    "license": "Apache-2.0",
    "main": "bin/index.js",
    "typings": "bin/index.d.ts",
    "scripts": {
        "build": "tsc"
    },
    "dependencies": {
<<<<<<< HEAD
        "@pulumi/pulumi": "^0.15.0",
=======
        "@pulumi/pulumi": "^0.15.1-rc",
>>>>>>> 975f1278
        "@types/node": "^8.0.26"
    },
    "devDependencies": {
        "typescript": "^2.1.4"
    },
    "peerDependencies": {
        "@pulumi/cloud": "latest"
    }
}<|MERGE_RESOLUTION|>--- conflicted
+++ resolved
@@ -8,11 +8,7 @@
         "build": "tsc"
     },
     "dependencies": {
-<<<<<<< HEAD
-        "@pulumi/pulumi": "^0.15.0",
-=======
         "@pulumi/pulumi": "^0.15.1-rc",
->>>>>>> 975f1278
         "@types/node": "^8.0.26"
     },
     "devDependencies": {
