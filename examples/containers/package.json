{
    "name": "containers",
    "version": "0.1",
    "main": "bin/index.js",
    "typings": "bin/index.d.ts",
    "scripts": {
        "build": "tsc"
    },
<<<<<<< HEAD
    "devDependencies": {
        "@types/node": "^8.0.27",
        "typescript": "^2.1.4"
    },
    "peerDependencies": {
        "pulumi": "*",
        "@pulumi/cloud": "*"
    },
=======
>>>>>>> 1986847f
    "dependencies": {
        "@pulumi/cloud": "latest",
        "node-fetch": "^1.7.3",
        "redis": "^2.8.0"
    },
    "devDependencies": {
        "@types/node": "^8.0.27",
        "@types/node-fetch": "^1.6.7",
        "typescript": "^2.1.4"
    }
}<|MERGE_RESOLUTION|>--- conflicted
+++ resolved
@@ -6,18 +6,8 @@
     "scripts": {
         "build": "tsc"
     },
-<<<<<<< HEAD
-    "devDependencies": {
-        "@types/node": "^8.0.27",
-        "typescript": "^2.1.4"
-    },
-    "peerDependencies": {
-        "pulumi": "*",
-        "@pulumi/cloud": "*"
-    },
-=======
->>>>>>> 1986847f
     "dependencies": {
+        "pulumi": "latest",
         "@pulumi/cloud": "latest",
         "node-fetch": "^1.7.3",
         "redis": "^2.8.0"
