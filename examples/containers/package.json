{
    "name": "containers",
    "version": "0.1",
    "main": "bin/index.js",
    "typings": "bin/index.d.ts",
    "scripts": {
        "build": "tsc"
    },
    "dependencies": {
<<<<<<< HEAD
        "pulumi": "latest",
        "@pulumi/cloud": "latest",
=======
>>>>>>> f686408b
        "node-fetch": "^1.7.3",
        "redis": "^2.8.0"
    },
    "devDependencies": {
        "@types/node": "^8.0.27",
        "@types/node-fetch": "^1.6.7",
        "typescript": "^2.1.4"
    },
    "peerDependencies": {
        "@pulumi/cloud": "latest"
    }
}<|MERGE_RESOLUTION|>--- conflicted
+++ resolved
@@ -7,11 +7,6 @@
         "build": "tsc"
     },
     "dependencies": {
-<<<<<<< HEAD
-        "pulumi": "latest",
-        "@pulumi/cloud": "latest",
-=======
->>>>>>> f686408b
         "node-fetch": "^1.7.3",
         "redis": "^2.8.0"
     },
@@ -21,6 +16,7 @@
         "typescript": "^2.1.4"
     },
     "peerDependencies": {
+        "pulumi": "latest",
         "@pulumi/cloud": "latest"
     }
 }