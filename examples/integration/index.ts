// Copyright 2016-2017, Pulumi Corporation.  All rights reserved.

import * as cloud from "@pulumi/cloud";
import * as aws from "./aws";
import { Digest } from "./digest";
import * as mailgun from "./mailgun";
import { poll } from "./poll";
import * as salesforce from "./salesforce";
import * as twitter from "./twitter";

let sendEmail = mailgun.send;
let salesforceQueryAll = salesforce.queryAll;
let sendSESEmail = aws.sendEmail;
let salesforceInsert = salesforce.insert;

export function exampleTwitter1() {
    // Get a stream of all tweets matching this query, forever...
    let tweets = twitter.search("pulumi", "vscode");

    // On each tweet, log it and send an email.
    tweets.subscribe("tweetlistener", async (tweet) => {
        await sendEmail({
            to: "cyrus@pulumi.com",
            subject: `Tweets from ${new Date().toDateString()}`,
            body: `@${tweet.user.screen_name}: ${tweet.text}\n`,
        });
    });
}

export function exampleTwitter2() {
    console.log("Running Twitter example 2...");

    // Get a stream of all tweets matching this query, forever...
    let tweets: cloud.Stream<twitter.Tweet> = twitter.search("pulumi", "vscode");

    // Collect them into bunches
    let digest = new Digest("tweetdigest", tweets);

    // Every night, take all of the tweets collected since the
    // last digest and publish that as a group to the digest stream.
    // cloud.timer.daily("nightly", { hourUTC: 7 },  async () => {
    //     await digest.collect();
    // });
    cloud.timer.interval("every-minute", { minutes: 1 }, async () => {
        await digest.collect();
    });

    // For every group of tweets published to the digest stream (nightly)
    // send an email.
    digest.subscribe("digest", async (dailyTweets) => {
        if (dailyTweets.length === 0) {
            console.log("No new tweets...")
            return;
        }

        console.log(`Received ${dailyTweets.length} new tweets.  Sending email...`)

        // Arbitrary code to compose email body - could use templating system or
        // any other programmatic way of constructing the text.
        let text = "Tweets:\n";
<<<<<<< HEAD
        for (let i = 0; i < dailyTweets.length; i++) {
            let tweet = dailyTweets[i];
=======
        for (let tweet of dailyTweets) {
>>>>>>> 4c7a4a6c
            text += `@${tweet.user.screen_name}: ${tweet.text}\n`;
        }

        await sendEmail({
            to: "cyrus@pulumi.com",
            subject: `Tweets from ${new Date().toDateString()}`,
            body: text,
        });
    });
}

export function exampleSalesforce1() {
    // Get a stream of all modifications to the Contact list...
    let contactsStream = poll("contactspolling", {minutes: 1}, async (timestamp) => {
        if (timestamp === undefined) {
            // Initial timestamp to start collecting edits from.
            timestamp = "2017-01-01T00:00:00.000Z";
        }
        // Query Salesforce
        let records = await salesforceQueryAll(
            `SELECT Id,Name,LastModifiedDate FROM Contact WHERE LastModifiedDate > ${timestamp}`,
        );
        // Update timetamp to latest of all received edits.
        let newTimestamp = records.reduce(
            (ts: string, record: salesforce.Record) => {
                let newts: string = record["LastModifiedDate"];
                return newts > ts ? newts : ts;
            },
            timestamp,
        );
        // Return this batch of items and the new timestamp
        return {
            items: records,
            nextToken: newTimestamp,
        };
    });

    // Log each modification.
    contactsStream.subscribe("contactlistener", async (contact) => {
        console.log(contact);
    });
}

export function exampleSalesforce2() {
    // Get a stream of all modifications to the Contact list...
    let contacts = salesforce.query(
        "contacts",
        (timestamp) => `SELECT Id,Name,LastModifiedDate FROM Contact WHERE LastModifiedDate > ${timestamp}`,
        "2017-01-01T00:00:00.000Z",
        "LastModifiedDate",
        (a, b) => a > b ? a : b,
    );

    // Log each modification.
    contacts.subscribe("contactlistener", async (contact) => {
        console.log(contact);
    });
}

export function exampleSalesforce3() {
    // Get a stream of all modifications to the Contact list...
    let contacts = salesforce.allObjectModifications("contacts", "Contact", "Id,Name");

    // Log each modification.
    contacts.subscribe("contactlistener", async (contact) => {
        console.log(contact);
    });
}

export function exampleSendSESEmail() {
    let api = new cloud.HttpEndpoint("sadsad");
    api.get("/", async (req, res) => {
        try {
            await sendSESEmail({
                to: ["luke@pulumi.com"],
                bcc: ["inquiries@pulumi.com"],
                replyTo: ["inquiries@pulumi.com"],
                source: "\"Pulumi\" <inquiries@pulumi.com>",
                subject: "Hi from Pulumi",
                bodyHtml: "Hello, welcome to <b>Pulumi</b>.",
            });
            res.json({});
        } catch (err) {
            res.status(500).json(err);
        }
    });
    api.get("/insertSalesforce", async (req, res) => {
        try {
            await salesforceInsert("Lead", {Email: "lukehoban@gmail.com", LastName: "Hoban", Company: "Pulumi"});
            res.json({});
        } catch (err) {
            res.status(500).json(err);
        }
    });

    api.publish().then((url: string) => { console.log(`URL: ${url}`); });
}<|MERGE_RESOLUTION|>--- conflicted
+++ resolved
@@ -58,12 +58,7 @@
         // Arbitrary code to compose email body - could use templating system or
         // any other programmatic way of constructing the text.
         let text = "Tweets:\n";
-<<<<<<< HEAD
-        for (let i = 0; i < dailyTweets.length; i++) {
-            let tweet = dailyTweets[i];
-=======
         for (let tweet of dailyTweets) {
->>>>>>> 4c7a4a6c
             text += `@${tweet.user.screen_name}: ${tweet.text}\n`;
         }
 
