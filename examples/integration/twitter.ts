// Copyright 2016-2017, Pulumi Corporation.  All rights reserved.

import * as pulumi from "pulumi";
import * as cloud from "@pulumi/cloud";
import * as utils from "./utils"
import { poll } from "./poll";

// Consumer key and secret from https://apps.twitter.com/.  Create a new app and request a
// request these to make API requests on behalf of the logged in account.
const config = new pulumi.Config("twitter");
const twitterConsumerKey = config.require("consumer_key");
const twitterConsumerSecret = config.require("consumer_secret");

const bearerTable = new cloud.Table("bearer");

async function getTwitterAuthorizationBearer(): Promise<string> {
    let keyAndSecret = twitterConsumerKey + ":" + twitterConsumerSecret;
    let cachedToken = await bearerTable.get({ id: keyAndSecret });

    if (cachedToken === undefined) {
        console.log("Bearer token not in cache. Retrieving from twitter...");
        let credentials = new Buffer(keyAndSecret).toString('base64');

        let url = 'https://api.twitter.com/oauth2/token';

        let request = require("request-promise-native");
        let body = await request({
            url: url,
            method:'POST',
            headers: {
                "Authorization": "Basic " + credentials,
                "Content-Type":"application/x-www-form-urlencoded;charset=UTF-8"
            },
            body: "grant_type=client_credentials",
            json: true
        });

        let accessToken = body.access_token;
        cachedToken = { id: keyAndSecret, access_token: accessToken };
        await bearerTable.insert(cachedToken);
    }

    console.log("Bearer token: " + cachedToken.access_token);

    return cachedToken.access_token;
}

// Search returns a stream of all tweets matching the search term.
export function search(name: string, term: string): cloud.Stream<Tweet> {
<<<<<<< HEAD
    console.log("Creating poll...");
    let searchPoll = poll<Tweet>(name, {minutes: 1}, async (lastToken) => {
        console.log("Getting bearer token...");
        var bearerToken = await getTwitterAuthorizationBearer();

        console.log("Running poll...");
        let request = require("request-promise-native");
=======
    const accessToken = config.twitterAccessToken;
    const searchPoll = poll<Tweet>(name, {minutes: 1}, async (lastToken) => {
        const request = require("request-promise-native");
>>>>>>> d2d22a58
        let querystring = lastToken;
        if (lastToken === undefined) {
            querystring = `?q=${term}`;
        }
<<<<<<< HEAD
        console.log("Requesting twitter data...");

        let url = "https://api.twitter.com/1.1/search/tweets.json" + querystring;
        console.log("Url: " + url);

        let body = await request({
            url: url,
=======
        const body = await request({
            url: "https://api.twitter.com/1.1/search/tweets.json" + querystring,
>>>>>>> d2d22a58
            headers: {
                "Authorization": "Bearer " + bearerToken,
            },
        });
<<<<<<< HEAD

        let data = <TwitterSearchResponse>JSON.parse(body);

        console.log(utils.toShortString(`Twitter response: ${JSON.stringify(data, null, "")}`));
=======
        const data = <TwitterSearchResponse>JSON.parse(body);
        console.log(`data from Twitter: ${JSON.stringify(data, null, "")}`);
>>>>>>> d2d22a58
        return {
            nextToken: data.search_metadata.refresh_url,
            items: data.statuses,
        };
    });

    return searchPoll;
}

interface TwitterSearchResponse {
    statuses: Tweet[];
    search_metadata: {
        max_id_str: string;
        since_id_str: string;
        refresh_url: string;
        next_results: string;
    };
}

export interface Tweet {
    text: string;
    id_str: string;
    created_at: string;
    user: {
        screen_name: string;
    };
}<|MERGE_RESOLUTION|>--- conflicted
+++ resolved
@@ -47,48 +47,32 @@
 
 // Search returns a stream of all tweets matching the search term.
 export function search(name: string, term: string): cloud.Stream<Tweet> {
-<<<<<<< HEAD
     console.log("Creating poll...");
-    let searchPoll = poll<Tweet>(name, {minutes: 1}, async (lastToken) => {
+    const searchPoll = poll<Tweet>(name, {minutes: 1}, async (lastToken) => {
         console.log("Getting bearer token...");
         var bearerToken = await getTwitterAuthorizationBearer();
 
         console.log("Running poll...");
-        let request = require("request-promise-native");
-=======
-    const accessToken = config.twitterAccessToken;
-    const searchPoll = poll<Tweet>(name, {minutes: 1}, async (lastToken) => {
         const request = require("request-promise-native");
->>>>>>> d2d22a58
         let querystring = lastToken;
         if (lastToken === undefined) {
             querystring = `?q=${term}`;
         }
-<<<<<<< HEAD
         console.log("Requesting twitter data...");
 
-        let url = "https://api.twitter.com/1.1/search/tweets.json" + querystring;
+        const url = "https://api.twitter.com/1.1/search/tweets.json" + querystring;
         console.log("Url: " + url);
 
-        let body = await request({
+        const body = await request({
             url: url,
-=======
-        const body = await request({
-            url: "https://api.twitter.com/1.1/search/tweets.json" + querystring,
->>>>>>> d2d22a58
             headers: {
                 "Authorization": "Bearer " + bearerToken,
             },
         });
-<<<<<<< HEAD
 
-        let data = <TwitterSearchResponse>JSON.parse(body);
+        const data = <TwitterSearchResponse>JSON.parse(body);
 
         console.log(utils.toShortString(`Twitter response: ${JSON.stringify(data, null, "")}`));
-=======
-        const data = <TwitterSearchResponse>JSON.parse(body);
-        console.log(`data from Twitter: ${JSON.stringify(data, null, "")}`);
->>>>>>> d2d22a58
         return {
             nextToken: data.search_metadata.refresh_url,
             items: data.statuses,
