// Copyright 2016-2017, Pulumi Corporation.  All rights reserved.

import * as pulumi from "pulumi";
import * as cloud from "@pulumi/cloud";
import { poll } from "./poll";

<<<<<<< HEAD
// Email and Password for Salesforce account.  Password should be in the form:
//    <password><security_token>
// See https://developer.salesforce.com/docs/atlas.en-us.api_rest.meta/api_rest/intro_understanding_username_password_oauth_flow.htm.
const config = new pulumi.Config("salesforce");
const salesforceEmail = config.require("email");
const salesforcePassword = config.require("password");

let getAuthenticatedSalesforceConnection: () => Promise<any> = async () => {

    let jsforce = require("jsforce");
=======
const salesforceEmail = config.salesforceEmail;
const salesforcePassword = config.salesforcePassword;

const getAuthenticatedSalesforceConnection: () => Promise<any> = async () => {
    const jsforce = require("jsforce");
>>>>>>> d2d22a58
    console.log(`loaded jsforce`);
    const conn = new jsforce.Connection();
    const auth = await conn.login(salesforceEmail, salesforcePassword);
    console.log(`authed with Salesforce: ${JSON.stringify(auth, null, "")}`);
    return conn;
};

// query returns a stream of all Salesforce records matching the SOQL query.
// This is a deployment-time API.
export function query(
    name: string,
    soql: (watermark: string) => string,
    watermarkDefault: string,
    watermarkField: string,
    watermarkSelection: (a: string, b: string) => string): cloud.Stream<Record> {
    const queryPoll = poll<Record>(name, {minutes: 1}, async (watermark) => {
        const conn = await getAuthenticatedSalesforceConnection();
        if (watermark === undefined) {
            watermark = watermarkDefault;
        }
        const queryText = soql(watermark);
        console.log(`query text: ${queryText}`);
        const res: QueryResult = await conn.query(queryText).run({autoFetch: true});
        console.log(`data from Salesforce: ${JSON.stringify(res, null, "")}`);
        watermark = res.records.reduce(
            (a: string, b: Record) => watermarkSelection(a, b[watermarkField]),
            watermark,
        );
        return {
            nextToken: watermark,
            items: res.records,
        };
    });
    return queryPoll;
}

// queryAll runs a single SOQL query and returns the resulting records.
// This is a runtime API.
export let queryAll: (soql: string) => Promise<Record[]> = async (soql) => {
    const conn = await getAuthenticatedSalesforceConnection();
    console.log(`query text: ${soql}`);
    const res: QueryResult = await conn.query(soql).run({autoFetch: true});
    console.log(`data from Salesforce: ${JSON.stringify(res, null, "")}`);
    if (!res.done) {
        throw new Error(`expected to fetch all results - got ${res.records.length} of ${<any>res.totalSize}`);
    }
    return <any>res.records;
};

export type Record = { [property: string]: any };

interface QueryResult {
    done: boolean;
    nextRecordsUrl?: string;
    totalSize: number;
    records: Record[];
}

// allObjectModifications returns a stream of all Salesforce records for modifications to an object.
// This is a deployment-time API.
export function allObjectModifications(name: string, object: string, fields: string): cloud.Stream<Record> {
    if (fields.length === 0) {
        throw new Error("Expect at least one field name in the format `FieldA,FieldB`");
    }
    return query(
        "contacts",
        (timestamp) => `SELECT ${fields},LastModifiedDate FROM ${object} WHERE LastModifiedDate > ${timestamp}`,
        "2000-01-01T00:00:00.000Z",
        "LastModifiedDate",
        (a, b) => a > b ? a : b,
    );
}

export let insert: (tableName: string, object: any) => Promise<void> = async(tableName, object) => {
    const conn = await getAuthenticatedSalesforceConnection();
    const record = await conn.sobject(tableName).insert(object);
    console.log(record);
};<|MERGE_RESOLUTION|>--- conflicted
+++ resolved
@@ -4,7 +4,6 @@
 import * as cloud from "@pulumi/cloud";
 import { poll } from "./poll";
 
-<<<<<<< HEAD
 // Email and Password for Salesforce account.  Password should be in the form:
 //    <password><security_token>
 // See https://developer.salesforce.com/docs/atlas.en-us.api_rest.meta/api_rest/intro_understanding_username_password_oauth_flow.htm.
@@ -12,16 +11,8 @@
 const salesforceEmail = config.require("email");
 const salesforcePassword = config.require("password");
 
-let getAuthenticatedSalesforceConnection: () => Promise<any> = async () => {
-
-    let jsforce = require("jsforce");
-=======
-const salesforceEmail = config.salesforceEmail;
-const salesforcePassword = config.salesforcePassword;
-
-const getAuthenticatedSalesforceConnection: () => Promise<any> = async () => {
+async function getAuthenticatedSalesforceConnection(): Promise<any> {
     const jsforce = require("jsforce");
->>>>>>> d2d22a58
     console.log(`loaded jsforce`);
     const conn = new jsforce.Connection();
     const auth = await conn.login(salesforceEmail, salesforcePassword);
