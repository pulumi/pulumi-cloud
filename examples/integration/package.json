{
    "name": "@pulumi/integration-examples",
    "version": "0.1",
    "main": "bin/index.js",
    "typings": "bin/index.d.ts",
    "scripts": {
        "build": "tsc",
<<<<<<< HEAD
        "lint": "tslint -c ../../tslint.json -r ./node_modules/@pulumi/tslint-rules -p tsconfig.json --type-check"
=======
        "lint": "tslint -c tslint.json -p tsconfig.json"
>>>>>>> a4bc3b6a
    },
    "devDependencies": {
        "@types/node": "^8.0.27",
        "typescript": "^2.5.3",
        "tslint": "^5.7.0"
    },
    "peerDependencies": {
        "pulumi": "*",
        "@pulumi/cloud": "*"
    },
    "dependencies": {
        "jsforce": "^1.8.0",
        "request": "^2.81.0",
        "request-promise-native": "^1.0.4",
        "wcstring": "^2.1.1"
    }
}<|MERGE_RESOLUTION|>--- conflicted
+++ resolved
@@ -5,11 +5,7 @@
     "typings": "bin/index.d.ts",
     "scripts": {
         "build": "tsc",
-<<<<<<< HEAD
-        "lint": "tslint -c ../../tslint.json -r ./node_modules/@pulumi/tslint-rules -p tsconfig.json --type-check"
-=======
-        "lint": "tslint -c tslint.json -p tsconfig.json"
->>>>>>> a4bc3b6a
+        "lint": "tslint -c ../tslint.json -p tsconfig.json --type-check -r ./node_modules/@pulumi/tslint-rules"
     },
     "devDependencies": {
         "@types/node": "^8.0.27",
