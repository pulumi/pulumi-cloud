--- conflicted
+++ resolved
@@ -12,12 +12,8 @@
 // poll<T> represents a stream of items which are derived from polling at a given rate
 // using a user-provided polling function.
 export function poll<T>(name: string, rate: cloud.timer.IntervalRate, poller: PollFunction<T>): cloud.Stream<T> {
-<<<<<<< HEAD
-    let topic = new cloud.Topic<T>(name);
+    const topic = new cloud.Topic<T>(name);
 
-=======
-    const topic = new cloud.Topic<T>(name);
->>>>>>> d2d22a58
     cloud.timer.interval(name, rate, async () => {
         console.log(`Starting polling...`);
 
@@ -31,23 +27,16 @@
         }
 
         console.log(`lastToken is ${lastToken}`);
-<<<<<<< HEAD
 
         console.log("Polling for results...");
-        let results = await poller(lastToken);
+        const results = await poller(lastToken);
+
         console.log(`Got ${results.items.length} results...`);
         pollMarkers.update({id: name}, {lastToken: results.nextToken});
         console.log(`Updating pollmarker ${name} to ${results.nextToken}...`);
 
         console.log(`Publishing results to topic '${name}'...`);
         for (let result of results.items) {
-=======
-        const results = await poller(lastToken);
-        console.log(`results is ${JSON.stringify(results, null, "")}`);
-        pollMarkers.update({id: name}, {lastToken: results.nextToken});
-        console.log(`updated pollmarker ${name} to ${results.nextToken}`);
-        for (const result of results.items) {
->>>>>>> d2d22a58
             await topic.publish(result);
         }
         console.log("Done publishing results...");
