// Copyright 2016-2017, Pulumi Corporation.  All rights reserved.

import * as cloud from "@pulumi/cloud";

// A poll function takes an opaque token generated from the last execution (or undefined), and
// returns any new items since the last invocation, along with a new token to be used with the
// next invocation.
export type PollFunction<T> = (lastToken?: string) => Promise<{ items: T[]; nextToken: string; }>;

let pollMarkers = new cloud.Table("__pollMarkers");

// poll<T> represents a stream of items which are derived from polling at a given rate
// using a user-provided polling function.
export function poll<T>(name: string, rate: cloud.timer.IntervalRate, poller: PollFunction<T>): cloud.Stream<T> {
    let topic = new cloud.Topic<T>(name);

    cloud.timer.interval(name, rate, async () => {
        console.log(`Starting polling...`);

        console.log(`Getting pollMarker for ${name}`);
        let pollMarker = await pollMarkers.get({id: name});
        console.log(`pollMarker is ${JSON.stringify(pollMarker, null, "")}`);

        let lastToken: string | undefined;
        if (pollMarker !== undefined) {
            lastToken = pollMarker.lastToken;
        }

        console.log(`lastToken is ${lastToken}`);

        console.log("Polling for results...");
        let results = await poller(lastToken);
        console.log(`Got ${results.items.length} results...`);
        pollMarkers.update({id: name}, {lastToken: results.nextToken});
<<<<<<< HEAD
        console.log(`Updating pollmarker ${name} to ${results.nextToken}...`);

        console.log(`Publishing results to topic '${name}'...`);
        for (let i = 0; i < results.items.length; i++) {
            let result = results.items[i];
=======
        console.log(`updated pollmarker ${name} to ${results.nextToken}`);
        for (let result of results.items) {
>>>>>>> 4c7a4a6c
            await topic.publish(result);
        }
        console.log("Done publishing results...");

        console.log(`Done polling...`);
    });

    return { subscribe: topic.subscribe };
}<|MERGE_RESOLUTION|>--- conflicted
+++ resolved
@@ -32,16 +32,10 @@
         let results = await poller(lastToken);
         console.log(`Got ${results.items.length} results...`);
         pollMarkers.update({id: name}, {lastToken: results.nextToken});
-<<<<<<< HEAD
         console.log(`Updating pollmarker ${name} to ${results.nextToken}...`);
 
         console.log(`Publishing results to topic '${name}'...`);
-        for (let i = 0; i < results.items.length; i++) {
-            let result = results.items[i];
-=======
-        console.log(`updated pollmarker ${name} to ${results.nextToken}`);
         for (let result of results.items) {
->>>>>>> 4c7a4a6c
             await topic.publish(result);
         }
         console.log("Done publishing results...");
