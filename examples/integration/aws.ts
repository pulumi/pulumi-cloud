--- conflicted
+++ resolved
@@ -2,18 +2,12 @@
 
 import * as pulumi from "pulumi";
 
-<<<<<<< HEAD
 // AWS IAM credentials for making calls agaisnt AWS resources.
 // See http://docs.aws.amazon.com/general/latest/gr/managing-aws-access-keys.html
 const config = new pulumi.Config("aws");
 const accessKeyID = config.require("access_key");
 const secretAccessKey = config.require("secret_access_key");
 const region = config.require("region");
-=======
-const accessKeyID = config.awsAccessKeyID;
-const secretAccessKey = config.awsSecretAccessKey;
-const region = config.awsRegion;
->>>>>>> d2d22a58
 
 export let sendEmail: (message: EmailMessage) => Promise<void> = async (message) => {
     const AWS = require("aws-sdk");
