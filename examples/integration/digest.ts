// Copyright 2016-2017, Pulumi Corporation.  All rights reserved.

import * as cloud from "@pulumi/cloud";
import * as utils from "./utils"

// Digest takes an Observable and produces another Observable
// which batches the input into groups delimted by times
// when `collect` is called on the Digest.
export class Digest<T> implements cloud.Stream<T[]> {
    private table: cloud.Table;
    private topic: cloud.Topic<T[]>;
    public collect: () => Promise<void>;

    constructor(name: string, stream: cloud.Stream<T>) {
        this.topic = new cloud.Topic<T[]>(name);
        this.table = new cloud.Table(name);

        stream.subscribe(name, async (item) => {
            const value = JSON.stringify(item);
            console.log(`Adding item to digest table: ${utils.toShortString(value)}`);
            await this.table.insert({ id: value });
        });

        this.collect = async () => {
            console.log(`Collecting digest...`);

            let items = await this.table.scan();
            let ret: T[] = [];
<<<<<<< HEAD
            for (let i = 0; i < items.length; i++) {
                let item = items[i];
                ret.push(JSON.parse(item.id));
=======
            for (let item of items) {
                ret.push(JSON.parse(item.id));
                console.log(`added item to digest ${item.id}`);
>>>>>>> 4c7a4a6c
                await this.table.delete({ id: item.id });
                console.log(`Moved item from table to digest: ${utils.toShortString(item.id)}`);
            }

            await this.topic.publish(ret);
<<<<<<< HEAD
            console.log(`Published digest with ${ret.length} items.`);
=======
            console.log(`published digest with ${ret.length} items`);
>>>>>>> 4c7a4a6c
        };
    }

    subscribe(name: string, handler: (item: T[]) => Promise<void>) {
        this.topic.subscribe(name, handler);
    }
}<|MERGE_RESOLUTION|>--- conflicted
+++ resolved
@@ -26,25 +26,14 @@
 
             let items = await this.table.scan();
             let ret: T[] = [];
-<<<<<<< HEAD
-            for (let i = 0; i < items.length; i++) {
-                let item = items[i];
-                ret.push(JSON.parse(item.id));
-=======
             for (let item of items) {
                 ret.push(JSON.parse(item.id));
-                console.log(`added item to digest ${item.id}`);
->>>>>>> 4c7a4a6c
                 await this.table.delete({ id: item.id });
                 console.log(`Moved item from table to digest: ${utils.toShortString(item.id)}`);
             }
 
             await this.topic.publish(ret);
-<<<<<<< HEAD
             console.log(`Published digest with ${ret.length} items.`);
-=======
-            console.log(`published digest with ${ret.length} items`);
->>>>>>> 4c7a4a6c
         };
     }
 
