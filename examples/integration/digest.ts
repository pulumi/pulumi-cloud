// Copyright 2016-2017, Pulumi Corporation.  All rights reserved.

import * as cloud from "@pulumi/cloud";
import * as utils from "./utils"

// Digest takes an Observable and produces another Observable
// which batches the input into groups delimted by times
// when `collect` is called on the Digest.
export class Digest<T> implements cloud.Stream<T[]> {
    private table: cloud.Table;
    private topic: cloud.Topic<T[]>;
    public collect: () => Promise<void>;

    constructor(name: string, stream: cloud.Stream<T>) {
        this.topic = new cloud.Topic<T[]>(name);
        this.table = new cloud.Table(name);

        stream.subscribe(name, async (item) => {
            const value = JSON.stringify(item);
            console.log(utils.toShortString(`Adding item to digest table: ${value}`));
            await this.table.insert({ id: value });
        });

        this.collect = async () => {
<<<<<<< HEAD
            console.log(`Collecting digest...`);

            let items = await this.table.scan();
            let ret: T[] = [];
            for (let item of items) {
=======
            console.log(`collecting digest`);
            const items = await this.table.scan();
            const ret: T[] = [];
            for (const item of items) {
>>>>>>> d2d22a58
                ret.push(JSON.parse(item.id));
                await this.table.delete({ id: item.id });
                console.log(utils.toShortString(`Moved item from table to digest: ${item.id}`));
            }

            await this.topic.publish(ret);
            console.log(`Published digest with ${ret.length} items.`);
        };
    }

    subscribe(name: string, handler: (item: T[]) => Promise<void>) {
        this.topic.subscribe(name, handler);
    }
}<|MERGE_RESOLUTION|>--- conflicted
+++ resolved
@@ -22,18 +22,11 @@
         });
 
         this.collect = async () => {
-<<<<<<< HEAD
             console.log(`Collecting digest...`);
 
-            let items = await this.table.scan();
-            let ret: T[] = [];
-            for (let item of items) {
-=======
-            console.log(`collecting digest`);
             const items = await this.table.scan();
             const ret: T[] = [];
-            for (const item of items) {
->>>>>>> d2d22a58
+            for (let item of items) {
                 ret.push(JSON.parse(item.id));
                 await this.table.delete({ id: item.id });
                 console.log(utils.toShortString(`Moved item from table to digest: ${item.id}`));
