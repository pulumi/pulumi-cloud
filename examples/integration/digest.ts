--- conflicted
+++ resolved
@@ -1,9 +1,4 @@
 // Copyright 2016-2017, Pulumi Corporation.  All rights reserved.
-<<<<<<< HEAD
-/* tslint:disable */
-/* tslint:enable pulumi */
-=======
->>>>>>> a4bc3b6a
 
 import * as cloud from "@pulumi/cloud";
 import * as utils from "./utils"
