{
    "name": "crawler",
    "version": "0.1",
    "main": "bin/index.js",
    "typings": "bin/index.d.ts",
    "scripts": {
        "build": "tsc"
    },
    "dependencies": {
<<<<<<< HEAD
        "pulumi": "latest",
        "@pulumi/cloud": "latest",
=======
>>>>>>> f686408b
        "cheerio": "^1.0.0-rc.2",
        "node-fetch": "^1.7.3"
    },
    "devDependencies": {
        "@types/cheerio": "^0.22.2",
        "@types/node": "^8.0.27",
        "@types/node-fetch": "^1.6.7",
        "typescript": "^2.1.4"
    }
}<|MERGE_RESOLUTION|>--- conflicted
+++ resolved
@@ -7,11 +7,6 @@
         "build": "tsc"
     },
     "dependencies": {
-<<<<<<< HEAD
-        "pulumi": "latest",
-        "@pulumi/cloud": "latest",
-=======
->>>>>>> f686408b
         "cheerio": "^1.0.0-rc.2",
         "node-fetch": "^1.7.3"
     },
