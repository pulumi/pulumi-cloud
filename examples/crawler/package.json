--- conflicted
+++ resolved
@@ -8,11 +8,7 @@
         "build": "tsc"
     },
     "dependencies": {
-<<<<<<< HEAD
-        "@pulumi/pulumi": "^0.15.0",
-=======
         "@pulumi/pulumi": "^0.15.1-rc",
->>>>>>> 975f1278
         "cheerio": "^1.0.0-rc.2",
         "node-fetch": "^1.7.3"
     },
