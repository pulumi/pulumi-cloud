{
    "name": "countdown",
    "version": "0.1",
    "main": "bin/index.js",
    "typings": "bin/index.d.ts",
    "scripts": {
        "build": "tsc"
    },
    "dependencies": {
        "@pulumi/cloud": "latest"
    },
    "devDependencies": {
        "@types/node": "^8.0.27",
        "typescript": "^2.1.4"
<<<<<<< HEAD
    },
    "peerDependencies": {
        "pulumi": "*",
        "@pulumi/cloud": "*"
=======
>>>>>>> 1986847f
    }
}
<|MERGE_RESOLUTION|>--- conflicted
+++ resolved
@@ -7,17 +7,11 @@
         "build": "tsc"
     },
     "dependencies": {
+        "pulumi": "latest",
         "@pulumi/cloud": "latest"
     },
     "devDependencies": {
         "@types/node": "^8.0.27",
         "typescript": "^2.1.4"
-<<<<<<< HEAD
-    },
-    "peerDependencies": {
-        "pulumi": "*",
-        "@pulumi/cloud": "*"
-=======
->>>>>>> 1986847f
     }
 }
