{
    "name": "express",
    "version": "0.0.1",
    "license": "Apache-2.0",
    "main": "bin/index.js",
    "typings": "bin/index.d.ts",
    "scripts": {
        "build": "tsc"
    },
    "dependencies": {
<<<<<<< HEAD
        "@pulumi/pulumi": "^0.15.1-dev",
        "@pulumi/azure": "^0.15.2-dev",
        "@pulumi/azure-serverless": "^0.15.1-dev",
        "@pulumi/cloud": "^0.15.1-dev",
        "@pulumi/cloud-azure": "^0.15.1-dev",
=======
        "@pulumi/pulumi": "^0.15.1-rc",
        "@pulumi/azure": "^0.15.2-rc",
        "@pulumi/azure-serverless": "^0.15.1-rc",
>>>>>>> 88d79dae
        "express": "^4.16.3"
    },
    "devDependencies": {
        "@types/node": "^8.0.27",
        "@types/express": "^4.16.0",
        "typescript": "^3.0.3"
    },
    "peerDependencies": {
    }
}<|MERGE_RESOLUTION|>--- conflicted
+++ resolved
@@ -8,17 +8,11 @@
         "build": "tsc"
     },
     "dependencies": {
-<<<<<<< HEAD
-        "@pulumi/pulumi": "^0.15.1-dev",
-        "@pulumi/azure": "^0.15.2-dev",
-        "@pulumi/azure-serverless": "^0.15.1-dev",
-        "@pulumi/cloud": "^0.15.1-dev",
-        "@pulumi/cloud-azure": "^0.15.1-dev",
-=======
         "@pulumi/pulumi": "^0.15.1-rc",
         "@pulumi/azure": "^0.15.2-rc",
         "@pulumi/azure-serverless": "^0.15.1-rc",
->>>>>>> 88d79dae
+        "@pulumi/cloud": "^0.15.1-dev",
+        "@pulumi/cloud-azure": "^0.15.1-dev",
         "express": "^4.16.3"
     },
     "devDependencies": {
