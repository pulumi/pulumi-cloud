// Copyright 2016-2018, Pulumi Corporation.
//
// Licensed under the Apache License, Version 2.0 (the "License");
// you may not use this file except in compliance with the License.
// You may obtain a copy of the License at
//
//     http://www.apache.org/licenses/LICENSE-2.0
//
// Unless required by applicable law or agreed to in writing, software
// distributed under the License is distributed on an "AS IS" BASIS,
// WITHOUT WARRANTIES OR CONDITIONS OF ANY KIND, either express or implied.
// See the License for the specific language governing permissions and
// limitations under the License.

// tslint:disable:max-line-length

import * as azure from "@pulumi/azure";
import * as cloud from "@pulumi/cloud";
import * as pulumi from "@pulumi/pulumi";
import { RunError } from "@pulumi/pulumi/errors";
import * as shared from "./shared";

import * as docker from "@pulumi/docker";
import * as utils from "./utils";

import * as azureContainerSDK from "azure-arm-containerinstance";
import * as msrest from "ms-rest-azure";

export class Service extends pulumi.ComponentResource implements cloud.Service {
    public readonly name: string;
    public readonly group: azure.containerservice.Group;

    public readonly endpoints: pulumi.Output<cloud.Endpoints>;
    public readonly defaultEndpoint: pulumi.Output<cloud.Endpoint>;

    public readonly getEndpoint: (containerName?: string, containerPort?: number) => Promise<cloud.Endpoint>;

    constructor(name: string, args: cloud.ServiceArguments, opts?: pulumi.ResourceOptions) {
        let containers: cloud.Containers;
        if (args.image || args.build || args.function) {
            if (args.containers) {
                throw new Error(
                    "Exactly one of image, build, function, or containers must be used, not multiple");
            }
            containers = { "default": args };
        }
        else if (args.containers) {
            containers = args.containers;
        }
        else {
            throw new Error(
                "Missing one of image, build, function, or containers, specifying this service's containers");
        }

        const replicas = args.replicas === undefined ? 1 : args.replicas;
        if (replicas !== 1) {
            throw new RunError("Only a single replicable is supported in Azure currently.");
        }

        super("cloud:service:Service", name, {
            containers: containers,
            replicas: replicas,
        }, opts);

        const { group, endpoints, defaultEndpoint } = createGroup(
            this, name, args.host, containers);

        this.group = group;
        this.endpoints = endpoints;
        this.defaultEndpoint = defaultEndpoint;

        this.getEndpoint = async (containerName, containerPort) => {
            return getEndpointHelper(endpoints.get(), containerName, containerPort);
        };
    }
}

function getEndpointHelper(
    endpoints: cloud.Endpoints, containerName?: string, containerPort?: number): cloud.Endpoint {

    containerName = containerName || Object.keys(endpoints)[0];
    if (!containerName)  {
        throw new RunError(`No containers available in this service`);
    }

    const containerPorts = endpoints[containerName] || {};
    containerPort = containerPort || +Object.keys(containerPorts)[0];
    if (!containerPort) {
        throw new RunError(`No ports available in service container ${containerName}`);
    }

    const endpoint = containerPorts[containerPort];
    if (!endpoint) {
        throw new RunError(`No exposed port for ${containerName} port ${containerPort}`);
    }

    return endpoint;
}

// AzureContainer and AzureCredentials are just extracted sub-portions of
// azure.containerservice.GroupArgs.  This was done to make it easy to type check small
// objets as we're building them up before making the final Group.

interface AzureContainer {
    commands?: pulumi.Input<string[]>;
    cpu: pulumi.Input<number>;
    environmentVariables?: pulumi.Input<{
        [key: string]: any;
    }>;
    image: pulumi.Input<string>;
    memory: pulumi.Input<number>;
    name: pulumi.Input<string>;
    port?: pulumi.Input<number>;
    protocol?: pulumi.Input<string>;
    volumes?: pulumi.Input<pulumi.Input<{
        mountPath: pulumi.Input<string>;
        name: pulumi.Input<string>;
        readOnly?: pulumi.Input<boolean>;
        shareName: pulumi.Input<string>;
        storageAccountKey: pulumi.Input<string>;
        storageAccountName: pulumi.Input<string>;
    }>[]>;
}

interface AzureCredentials {
    password: pulumi.Input<string>;
    server: pulumi.Input<string>;
    username: pulumi.Input<string>;
}

interface GroupInfo {
    group: azure.containerservice.Group;
    endpoints: pulumi.Output<cloud.Endpoints>;
    defaultEndpoint: pulumi.Output<cloud.Endpoint>;
}

interface ExposedPorts {
    [name: string]: {
        [port: string]: number;
    };
}

function createGroup(
        parent: pulumi.Resource,
        name: string,
        props: cloud.HostProperties | undefined,
        containers: cloud.Containers): GroupInfo {

    const disallowedChars = /[^-a-zA-Z0-9]/g;

    props = props || {};
    const azureContainers: AzureContainer[] = [];
    let credentials: AzureCredentials[] | undefined;

    let firstContainerName: string | undefined;
    let firstContainerPort: number | undefined;
    const exposedPorts: ExposedPorts = {};

    for (const containerName of Object.keys(containers)) {
        const container = containers[containerName];

        if (firstContainerName === undefined) {
            firstContainerName = containerName;
        }

        const ports = container.ports;

        let hostPortNumber: number | undefined;
        let targetPortNumber: number | undefined;
        let protocol: string | undefined;
        let isPublic: boolean | undefined;
        if (ports) {
            if (ports.length >= 2) {
                throw new RunError("Only zero or one port can be provided with a container: " + containerName);
            }

            if (ports.length === 1) {
                const port = ports[0];
                hostPortNumber = port.port;
                targetPortNumber = port.targetPort !== undefined ? port.targetPort : hostPortNumber;
                protocol = port.protocol;

                if (targetPortNumber !== hostPortNumber) {
                    throw new RunError("Mapping a host port to a different target port is not supported in Azure currently.");
                }

                if (containerName === firstContainerName) {
                    firstContainerPort = targetPortNumber;
                }

                const external = port.external === undefined ? false : port.external;
                if (isPublic === undefined) {
                    // first port we're seeing.  set the isPublic value based on that.
                    isPublic = external;
                }
                else if (isPublic !== external) {
                    // have an existing port.  Values have to match.
                    throw new RunError("All ports must have a matching [external] value.");
                }
            }
        }

        if (isPublic === false) {
            throw new RunError("Only public ip address types are supported by Azure currently.");
        }

        const imageName = getImageName(container);
        if (!imageName) {
            throw new Error("[getImageName] should have always produced an image name.");
        }

        const registry = container.build ? getOrCreateGlobalRegistry() : undefined;

        const imageOptions = computeImage(this, imageName, container, registry);

        const memoryInGB = pulumi.output(container.memoryReservation).apply(
            r => r === undefined ? 1 : r / 1024);

        const qualifiedName = (name + "-" + containerName).replace(disallowedChars, "-");
        azureContainers.push({
            name: qualifiedName,
            cpu: pulumi.output(container.cpu).apply(c => c === undefined ? 1 : c),
            memory: memoryInGB,
            port: targetPortNumber,
            protocol: protocol,
            image: imageOptions.apply(io => io.image),
            environmentVariables: imageOptions.apply(io => io.environment),
<<<<<<< HEAD
            commands: container.command /* container.command === undefined
                ? undefined
                : pulumi.output(container.command).apply(cmd => cmd.join(" ")),*/
=======
            commands: container.command,
>>>>>>> 88d79dae
        });

        credentials = credentials || (registry
            ? [{ password: registry.adminPassword, server: registry.loginServer, username: registry.adminUsername }]
            : undefined);

        if (targetPortNumber !== undefined) {
            exposedPorts[containerName] = { [targetPortNumber]: hostPortNumber! };
        }
    }

    const group = new azure.containerservice.Group(
        name.replace(disallowedChars, "-"), {
            containers: azureContainers,
            location: shared.location,
            resourceGroupName: shared.globalResourceGroupName,
            osType: getOS(props),
            imageRegistryCredentials: credentials,
            ipAddressType: "Public",
        }, { parent: parent });

    const endpoints = getEndpoints(exposedPorts, group);
    const defaultEndpoint = firstContainerName === undefined || firstContainerPort === undefined
        ? pulumi.output<cloud.Endpoint>(undefined!)
        : endpoints.apply(
            ep => getEndpointHelper(ep));

    return { group, endpoints, defaultEndpoint };
}

function getEndpoints(ports: ExposedPorts, group: azure.containerservice.Group): pulumi.Output<cloud.Endpoints> {
    return pulumi.all(utils.apply(ports, targetPortToHostPort => {
        const inner: pulumi.Output<{ [port: string]: cloud.Endpoint }> =
            pulumi.all(utils.apply(targetPortToHostPort, hostPort =>
                group.ipAddress.apply(ip => ({
                    port: hostPort, hostname: ip,
                }))));

        return inner;
    }));
}

/**
 * A Task represents a container which can be [run] dynamically whenever (and as many times as)
 * needed.
 */
export class Task extends pulumi.ComponentResource implements cloud.Task {
    public readonly run: (options?: cloud.TaskRunOptions) => Promise<void>;

    constructor(name: string, container: cloud.Container, opts?: pulumi.ResourceOptions) {
        super("cloud:task:Task", name, { container: container }, opts);

        if (container.ports && container.ports.length > 0) {
            throw new RunError("Tasks should not be given any [ports] in their Container definition.");
        }

        const imageName = getImageName(container);
        if (!imageName) {
            throw new Error("[getImageName] should have always produced an image name.");
        }

        const registry = container.build ? getOrCreateGlobalRegistry() : undefined;

        const imageOptions = computeImage(this, imageName, container, registry);

        const globalResourceGroupName = shared.globalResourceGroupName;
        const memory = pulumi.output(container.memoryReservation);

        // Require the client credentials at deployment time so we can fail up-front if they are not
        // provided.
        const config = new pulumi.Config("cloud-azure");
        const subscriptionId = config.require("subscriptionId");
        const clientId = config.require("clientId");
        const clientSecret = config.require("clientSecret");
        const tenantId = config.require("tenantId");

        this.run = async (options) => {
            try {
                options = options || {};

                // For now, we use Service Principal Authentication:
                // https://github.com/Azure/azure-sdk-for-node/blob/master/Documentation/Authentication.md#service-principal-authentication
                //
                // We should consider supporting other forms (including Managed Service Identity) in
                // the future.
                const clientCredentials: any = await new Promise((resolve, reject) => {
                    msrest.loginWithServicePrincipalSecret(
                        clientId,
                        clientSecret,
                        tenantId,
                        (err, credentials) => {
                            if (err) {
                                return reject(err);
                            }

                            resolve(credentials);
                        },
                    );
                });

                const client = new azureContainerSDK.ContainerInstanceManagementClient(
                    clientCredentials, subscriptionId);

                // Join the environment options specified by the image, along with any options
                // provided by the caller of [Task.run].
                const imageOpts = imageOptions.get();
                let envMap = imageOpts.environment;
                if (options.environment) {
                    envMap = Object.assign(options.environment, envMap);
                }

                // Convert the environment to the form that azure needs.
                const env = Object.keys(envMap).map(k => ({ name: k, value: envMap[k] }));

                const containerCredentials = registry
                    ? [{ server: registry.loginServer.get(), username: registry.adminUsername.get(), password: registry.adminPassword.get() }]
                    : undefined;

                const uniqueName = createUniqueContainerName(name);
                const group = await client.containerGroups.createOrUpdate(
                    globalResourceGroupName.get(),
                    uniqueName, {
                        location: shared.location,
                        osType: getOS(options.host),
                        containers: [{
                            name: uniqueName,
                            image: imageOpts.image,
                            environmentVariables: env,
                            resources: {
                                requests: {
                                    cpu: 1,
                                    memoryInGB: memory.get() || 1,
                                },
                            },
                        }],
                        imageRegistryCredentials: containerCredentials,
                        // We specify 'Never' as the restart policy because we want a Task to
                        // launch, execute once, and be done.  Note: this means that the account
                        // will generally fill up with terminated container instances.  This Azure
                        // feedback issue tracks Azure adding a facility for these to be
                        // automatically cleaned up:
                        // https://feedback.azure.com/forums/602224-azure-container-instances/suggestions/34066633-support-auto-delete-of-aci-when-container-exits-no
                        //
                        // In the meantime, we should consider if we should have some mechanism that
                        // does this on behalf of the user.  For example, we could store the name
                        // of this ephemeral instance somewhere.  Then, with each Task.run we could
                        // enumerate that list and attempt to cleanup any terminated instances.
                        restartPolicy: "Never",
                    });
            }
            catch (err) {
                console.log("Error: " + JSON.stringify(err, null, 2));
                throw err;
            }
        };
    }
}

function getOS(props: cloud.HostProperties | undefined) {
    return props && props.os ? props.os : "Linux";
}

function createUniqueContainerName(name: string) {
    const uniqueName = name + shared.sha1hash(Math.random().toString());

    // Azure requires container names to be all lowercase.
    return uniqueName.toLowerCase();
}

export class SharedVolume extends pulumi.ComponentResource implements cloud.SharedVolume {
    public readonly kind: cloud.VolumeKind;
    public readonly name: string;

    constructor(name: string, opts?: pulumi.ResourceOptions) {
        super("cloud:volume:Volume", name, {}, opts);

        throw new Error("Method not implemented.");
    }
}

export class HostPathVolume implements cloud.HostPathVolume {
    public readonly kind: cloud.VolumeKind;
    public readonly path: string;

    constructor(path: string) {
        this.kind = "HostPathVolume";
        this.path = path;
    }
}

// getImageName generates an image name from a container definition.  It uses a combination of the
// container's name and container specification to normalize the names of resulting repositories.
// Notably, this leads to better caching in the event that multiple container specifications exist
// that build the same location on disk.
//
// TODO(cyrusn): Share this with AWS impl.
function getImageName(container: cloud.Container): string {
    if (container.image) {
        // In the event of an image, just use it.
        return container.image;
    }
    else if (container.build) {
        // Produce a hash of the build context and use that for the image name.
        let buildSig: string;
        if (typeof container.build === "string") {
            buildSig = container.build;
        }
        else {
            buildSig = container.build.context || ".";
            if (container.build.dockerfile) {
                buildSig += `;dockerfile=${container.build.dockerfile}`;
            }
            if (container.build.args) {
                for (const arg of Object.keys(container.build.args)) {
                    buildSig += `;arg[${arg}]=${container.build.args[arg]}`;
                }
            }
        }

        // The container name must contain no more than 63 characters and must match the regex
        // '[a-z0-9]([-a-z0-9]*[a-z0-9])?' (e.g. 'my-name')."
        const imageName = shared.createNameWithStackInfo(`container-${shared.sha1hash(buildSig)}`, 63, "-");
        const disallowedChars = /[^-a-zA-Z0-9]/g;
        return imageName.replace(disallowedChars, "-");
    }
    else if (container.function) {
        // TODO[pulumi/pulumi-cloud#85]: move this to a Pulumi Docker Hub account.
        return "lukehoban/nodejsrunner";
    }
    else {
        throw new RunError("Invalid container definition: `image`, `build`, or `function` must be provided");
    }
}

let globalRegistry: azure.containerservice.Registry | undefined;
function getOrCreateGlobalRegistry(): azure.containerservice.Registry {
    if (!globalRegistry) {
        globalRegistry = new azure.containerservice.Registry("global", {
            resourceGroupName: shared.globalResourceGroupName,
            location: shared.location,

            // We need the admin account enabled so that we can grab the name/password to send to
            // docker.  We could consider an approach whereby this was not enabled, but it was
            // conditionally enabled/disabled on demand when needed.
            adminEnabled: true,

            sku: "Standard",
        }, { parent: shared.getGlobalInfrastructureResource() });
    }

    return globalRegistry;
}

// buildImageCache remembers the digests for all past built images, keyed by image name.
const buildImageCache = new Map<string, pulumi.Output<string>>();

interface ImageOptions {
    image: string;
    environment: Record<string, string>;
}

function computeImage(
    parent: pulumi.Resource,
    imageName: string,
    container: cloud.Container,
    repository: azure.containerservice.Registry | undefined): pulumi.Output<ImageOptions> {

    // Start with a copy from the container specification.
    const preEnv: Record<string, pulumi.Input<string>> =
        Object.assign({}, container.environment || {});

    if (container.build) {
        if (!repository) {
            throw new RunError("Expected a container repository for build image");
        }

        return computeImageFromBuild(parent, preEnv, container.build, imageName, repository);
    }
    else if (container.image) {
        return computeImageFromImage(preEnv, imageName);
    }
    else if (container.function) {
        return computeImageFromFunction(container.function, preEnv, imageName);
    }
    else {
        throw new RunError("Invalid container definition: `image`, `build`, or `function` must be provided");
    }
}

function computeImageFromBuild(
    parent: pulumi.Resource,
    preEnv: Record<string, pulumi.Input<string>>,
    build: string | cloud.ContainerBuild,
    imageName: string,
    registry: azure.containerservice.Registry): pulumi.Output<ImageOptions> {

    // This is a container to build; produce a name, either user-specified or auto-computed.
    pulumi.log.debug(`Building container image at '${build}'`, registry);

    const dockerRegistry =
        pulumi.all([registry.loginServer, registry.adminUsername, registry.adminPassword])
            .apply(([loginServer, username, password]) => ({ registry: loginServer, username, password }));

    return pulumi.all([registry.loginServer, dockerRegistry]).apply(([loginServer, dockerRegistry]) =>
        computeImageFromBuildWorker(
            preEnv, build, imageName, loginServer + "/" + imageName, dockerRegistry, parent));
}

function computeImageFromBuildWorker(
    preEnv: Record<string, pulumi.Input<string>>,
    build: string | cloud.ContainerBuild,
    imageName: string,
    repositoryUrl: string,
    dockerRegistry: docker.Registry,
    logResource: pulumi.Resource): pulumi.Output<ImageOptions> {

    let imageDigest = buildImageCache.get(imageName);
    // See if we've already built this.
    if (imageDigest) {
        imageDigest.apply(d =>
            pulumi.log.debug(`    already built: ${imageName} (${d})`, logResource));
    } else {
        // If we haven't, build and push the local build context to the ECR repository, wait for
        // that to complete, then return the image name pointing to the ECT repository along
        // with an environment variable for the image digest to ensure the TaskDefinition get's
        // replaced IFF the built image changes.
        imageDigest = docker.buildAndPushImage(
            imageName, build, repositoryUrl, logResource,
            async () => dockerRegistry);

        imageDigest.apply(d =>
            pulumi.log.debug(`    build complete: ${imageName} (${d})`, logResource));
    }

    preEnv.IMAGE_DIGEST = imageDigest;
    return createImageOptions(repositoryUrl, preEnv);
}

function computeImageFromImage(
    preEnv: Record<string, pulumi.Input<string>>,
    imageName: string): pulumi.Output<ImageOptions> {

    return createImageOptions(imageName, preEnv);
}

function computeImageFromFunction(
    func: () => void,
    preEnv: Record<string, pulumi.Input<string>>,
    imageName: string): pulumi.Output<ImageOptions> {

    // TODO[pulumi/pulumi-cloud#85]: Put this in a real Pulumi-owned Docker image.
    // TODO[pulumi/pulumi-cloud#86]: Pass the full local zipped folder through to the container (via S3?)
    preEnv.PULUMI_SRC = pulumi.runtime.serializeFunctionAsync(func);
    return createImageOptions(imageName, preEnv);
}

function createImageOptions(
    image: string,
    env: Record<string, pulumi.Input<string>>): pulumi.Output<ImageOptions> {

    return pulumi.all(env).apply(e => ({ image: image, environment: e }));
}<|MERGE_RESOLUTION|>--- conflicted
+++ resolved
@@ -225,13 +225,7 @@
             protocol: protocol,
             image: imageOptions.apply(io => io.image),
             environmentVariables: imageOptions.apply(io => io.environment),
-<<<<<<< HEAD
-            commands: container.command /* container.command === undefined
-                ? undefined
-                : pulumi.output(container.command).apply(cmd => cmd.join(" ")),*/
-=======
             commands: container.command,
->>>>>>> 88d79dae
         });
 
         credentials = credentials || (registry
