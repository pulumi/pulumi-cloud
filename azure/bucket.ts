--- conflicted
+++ resolved
@@ -94,15 +94,9 @@
 
         this.onPut = async (putName, handler, filter) => {
             filter = filter || {};
-<<<<<<< HEAD
-            serverless.storage.onBlobEvent(putName, storageAccount, <any>{
-                    ...shared.defaultSubscriptionArgs,
-                    func: (context: serverless.storage.BlobContext, buffer: Buffer) => {
-=======
             this.container.onBlobEvent(putName, {
                     account: storageAccount,
                     callback: (context, buffer) => {
->>>>>>> fc1dae14
                         handler({
                             key: context.bindingData.blobTrigger,
                             eventTime: context.bindingData.sys.utcNow,
