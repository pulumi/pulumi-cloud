--- conflicted
+++ resolved
@@ -81,13 +81,7 @@
         // http response back, it will translate that back to a form azure expects as an http
         // response.
         const factoryFunc = createFactoryFunction(createRequestListener);
-<<<<<<< HEAD
-
-        const eventSubscription = new subscription.EventSubscription<subscription.Context, any>(
-            "cloud:httpserver:EventSubscription", name, bindings, <any>{
-=======
         const eventSubscription = new azure.appservice.HttpEventSubscription(name, {
->>>>>>> fc1dae14
                 ...shared.defaultSubscriptionArgs,
                 account: shared.getGlobalStorageAccount(),
                 callbackFactory: factoryFunc,
