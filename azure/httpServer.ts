--- conflicted
+++ resolved
@@ -21,8 +21,6 @@
 import * as url from "url";
 import * as shared from "./shared";
 
-<<<<<<< HEAD
-=======
 // Our implementation of httpServer is interesting in that we defer to the same shared helper lib we
 // use in @pulumi/cloud-aws for actually handling incoming requests in a highly node-compatible
 // manner.  Specifically, we use the "aws-serverless-express" library.  This library works by
@@ -42,7 +40,6 @@
 //
 // The library will convert this to a normal http request and then call the local http server that
 // it launched.
->>>>>>> 458fbde6
 interface AWSEvent {
     path: string;
     httpMethod: string;
@@ -52,19 +49,12 @@
     isBase64Encoded: boolean;
 }
 
-<<<<<<< HEAD
-=======
 // The response that the library produces once the http request it made completes.  This is the
 // response form that APIGateway expects.
->>>>>>> 458fbde6
 interface AWSResponse {
     statusCode: number;
     body: string;
     headers: Record<string, string>;
-<<<<<<< HEAD
-}
-
-=======
 
     // Currently unused.  We may need to handle this to support binary data properly.
     // isBase64Encoded?: boolean;
@@ -73,7 +63,6 @@
 // This is the shape of the 'context' object that "aws-serverless-express" expects.  It does nothing
 // with it except call "succeed" with an appropriate result once it completes. When we get that
 // response we'll translate it to an Azure specific result type and return that to our caller.
->>>>>>> 458fbde6
 interface AWSContext {
     succeed: (awsResponse: AWSResponse) => void;
 }
@@ -102,90 +91,6 @@
                 "name"      : "res",
             }];
 
-<<<<<<< HEAD
-        // const azureFunctionExpress = require("azure-function-express");
-        const factoryFunc: subscription.CallbackFactory<subscription.Context, any> = () => {
-            let server: http.Server;
-            try {
-                // Ensure that node's current working dir (CWD) is the same as the where we're launching
-                // this module from.  We need this as Azure launches node from D:\windows\system32,
-                // causing any node modules that expect CWD to be where the original module is to break.
-                //
-                // For example, this impacts express.static which resolves files relative to CWD.
-                const dir = __dirname;
-                process.chdir(dir);
-
-                const requestListener = createRequestListener();
-
-                // We're hosted at https://${n}.azurewebsites.net/api/ but we want to ensure any hits to
-                // that URL map to / not /api/.  To get that, we set up a simple route here that maps
-                // from /api to the request listener the client actually provides.
-                const app = express();
-                app.use("/api", requestListener);
-
-                server = awsServerlessExpress.createServer(app);
-            }
-            catch (err) {
-                // If we failed to execute the function the caller provided, set up a simple handler
-                // that just indicates the problem.
-                return context => {
-                    context.log("Error occurred setting up factory function: " + err.message + "\n" + err.stack);
-                    context.done();
-                };
-            }
-
-            return azureContext => {
-                try {
-                    if (!azureContext.req) {
-                        throw new Error("Azure context missing [req] property.");
-                    }
-                    if (!azureContext.res) {
-                        throw new Error("Azure context missing [res] property.");
-                    }
-
-                    const azureRequest = azureContext.req;
-                    if (azureRequest.originalUrl === undefined) {
-                        throw new Error("Azure context.req missing [originalUrl] property.");
-                    }
-
-                    const parsedURL = url.parse(azureRequest.originalUrl);
-                    const path = parsedURL.pathname;
-                    if (path === undefined) {
-                        throw new Error("Could not determine pathname in: " + azureRequest.originalUrl);
-                    }
-
-                    const awsEvent: AWSEvent = {
-                        path: path,
-                        httpMethod: azureRequest.method,
-                        headers: azureRequest.headers || {},
-                        queryStringParameters: azureRequest.query || {},
-                        body: azureRequest.body,
-                        isBase64Encoded: false,
-                    };
-
-                    const awsContext: AWSContext = {
-                        succeed: awsResponse => {
-                            const azureResponse = azureContext.res!;
-                            azureResponse.status = awsResponse.statusCode;
-                            azureResponse.body = awsResponse.body;
-                            azureResponse.isRaw = true;
-
-                            const headers = azureResponse.headers || {};
-                            Object.assign(headers, awsResponse.headers);
-                            azureResponse.headers = headers;
-
-                            azureContext.done();
-                        },
-                    };
-
-                    awsServerlessExpress.proxy(server, awsEvent, <any>awsContext);
-                } catch (err) {
-                    azureContext.log("Error executing handler: " + err.message + "\m" + err.stack);
-                    azureContext.done();
-                }
-            };
-        };
-=======
         // Setup the top level factory function for the FunctionApp we're creating. That factory
         // function will end up launching a real node http server locally.  Once that's done it will
         // return the incoming message handler.  This handler will translate incoming azure message
@@ -193,7 +98,6 @@
         // http response back, it will translate that back to a form azure expects as an http
         // response.
         const factoryFunc = createFactoryFunction(createRequestListener);
->>>>>>> 458fbde6
 
         const eventSubscription = new subscription.EventSubscription<subscription.Context, any>(
             "cloud:httpserver:EventSubscription", name, bindings, {
