--- conflicted
+++ resolved
@@ -54,12 +54,8 @@
 
         this.primaryKey = pulumi.output(primaryKey);
         this.primaryKeyType = pulumi.output(primaryKeyType);
-<<<<<<< HEAD
-        const primaryKeyOutput = this.primaryKeyType;
-=======
 
         const primaryKeyOutput = this.primaryKey;
->>>>>>> 85406c0b
 
         const storageAccount = shared.getGlobalStorageAccount();
 
@@ -211,15 +207,9 @@
         });
 
         this.registerOutputs({
-<<<<<<< HEAD
-            table: this.table,
-            primaryKey: this.primaryKey,
-            primaryKeyType: this.primaryKeyType,
-=======
             primaryKey: this.primaryKey,
             primaryKeyType: this.primaryKeyType,
             table: this.table,
->>>>>>> 85406c0b
         });
     }
 }
