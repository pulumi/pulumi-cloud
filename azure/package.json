--- conflicted
+++ resolved
@@ -11,17 +11,10 @@
     "homepage": "https://pulumi.io",
     "repository": "https://github.com/pulumi/pulumi-cloud",
     "dependencies": {
-<<<<<<< HEAD
-        "@pulumi/pulumi": "dev",
-        "@pulumi/azure": "^0.16.6",
-        "@pulumi/azure-serverless": "^0.16.0",
-        "@pulumi/docker": "^0.16.3",
-=======
-        "@pulumi/pulumi": "^0.16.11",
+        "@pulumi/pulumi": "^0.16.12",
         "@pulumi/azure": "^0.16.7",
         "@pulumi/azure-serverless": "^0.16.0",
         "@pulumi/docker": "^0.16.4",
->>>>>>> 1bb073a0
         "stream-buffers": "^3.0.2",
         "azure-storage": "^2.10.1",
         "azure-sb": "^0.10.6",
