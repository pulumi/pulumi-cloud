--- conflicted
+++ resolved
@@ -22,12 +22,7 @@
         "ms-rest-azure": "^2.5.7",
         "mime": "^2.0.3",
         "semver": "^5.4.0",
-<<<<<<< HEAD
-        "express": "^4.16.3",
-        "serve-static": "^1.13.2"
-=======
         "express": "^4.16.3"
->>>>>>> 88d79dae
     },
     "devDependencies": {
         "@types/mime": "^2.0.0",
@@ -36,10 +31,6 @@
         "@types/stream-buffers": "^3.0.2",
         "@types/azure-sb": "^0.0.32",
         "@types/express": "^4.16.0",
-<<<<<<< HEAD
-        "@types/serve-static": "^1.13.2",
-=======
->>>>>>> 88d79dae
         "tslint": "^5.7.0",
         "typescript": "^3.0.1"
     },
