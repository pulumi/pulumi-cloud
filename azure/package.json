{
    "name": "@pulumi/cloud-azure",
    "version": "${VERSION}",
    "license": "Apache-2.0",
    "description": "An implementation of the Pulumi Framework for targeting Microsoft Azure.",
    "keywords": [
        "pulumi",
        "cloud",
        "aws"
    ],
    "homepage": "https://pulumi.io",
    "repository": "https://github.com/pulumi/pulumi-cloud",
    "dependencies": {
<<<<<<< HEAD
        "@pulumi/pulumi": "feature-2.0",
        "@pulumi/azure": "feature-2.0",
        "@pulumi/azure-serverless": "dev",
=======
        "@pulumi/pulumi": "^0.17.13",
        "@pulumi/azure": "^1.14.0",
>>>>>>> fc1dae14
        "@pulumi/docker": "^0.17.0",
        "stream-buffers": "^3.0.2",
        "azure-storage": "^2.10.3",
        "azure-sb": "^0.11.0",
        "azure-arm-containerinstance": "^5.4.0",
        "aws-serverless-express": "^3.3.6",
        "ms-rest-azure": "^2.6.0",
        "mime": "^2.4.3",
        "semver": "^6.1.0",
        "express": "^4.17.0"
    },
    "devDependencies": {
        "@types/mime": "^2.0.1",
        "@types/node": "^12.0.2",
        "@types/semver": "^6.0.0",
        "@types/stream-buffers": "^3.0.3",
        "@types/azure-sb": "^0.0.35",
        "@types/express": "^4.16.1",
        "@types/aws-serverless-express": "^3.3.1",
        "tslint": "^5.12.1",
        "typescript": "^3.4.5"
    },
    "peerDependencies": {
        "@pulumi/cloud": "${VERSION}"
    },
    "pulumi": {
        "runtimeDependencies": {
            "azure-arm-containerinstance": "^5.4.0",
            "aws-serverless-express": "^3.3.6",
            "ms-rest-azure": "^2.6.0",
            "azure-sb": "^0.11.0",
            "azure-storage": "^2.10.3",
            "express": "^4.17.0"
        }
    }
}<|MERGE_RESOLUTION|>--- conflicted
+++ resolved
@@ -11,14 +11,8 @@
     "homepage": "https://pulumi.io",
     "repository": "https://github.com/pulumi/pulumi-cloud",
     "dependencies": {
-<<<<<<< HEAD
         "@pulumi/pulumi": "feature-2.0",
         "@pulumi/azure": "feature-2.0",
-        "@pulumi/azure-serverless": "dev",
-=======
-        "@pulumi/pulumi": "^0.17.13",
-        "@pulumi/azure": "^1.14.0",
->>>>>>> fc1dae14
         "@pulumi/docker": "^0.17.0",
         "stream-buffers": "^3.0.2",
         "azure-storage": "^2.10.3",
