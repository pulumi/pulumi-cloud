{
    "name": "@pulumi/cloud-azure",
    "version": "${VERSION}",
    "license": "Apache-2.0",
    "description": "An implementation of the Pulumi Framework for targeting Microsoft Azure.",
    "keywords": [
        "pulumi",
        "cloud",
        "aws"
    ],
    "homepage": "https://pulumi.io",
    "repository": "https://github.com/pulumi/pulumi-cloud",
    "dependencies": {
<<<<<<< HEAD
        "@pulumi/azure": "^0.14.3-dev-1533767213-g1bdc311",
        "@pulumi/azure-serverless": "^0.14.0-dev-1533941118-g4128ac6",
        "@pulumi/docker": "^0.14.0",
        "@pulumi/pulumi": "^0.14.3",
=======
        "@pulumi/pulumi": "^0.15.0",
        "@pulumi/azure": "^0.15.0",
        "@pulumi/azure-serverless": "^0.15.0",
        "@pulumi/docker": "^0.15.0",
>>>>>>> 09d47a5d
        "stream-buffers": "^3.0.2",
        "azure-storage": "^2.10.1",
        "azure-arm-containerregistry": "^2.4.0",
        "azure-arm-containerinstance": "^3.0.0",
        "ms-rest-azure": "^2.5.7",
        "mime": "^2.0.3",
        "semver": "^5.4.0"
    },
    "devDependencies": {
        "@types/mime": "^2.0.0",
        "@types/node": "^8.0.26",
        "@types/semver": "^5.4.0",
        "@types/stream-buffers": "^3.0.2",
        "tslint": "^5.7.0",
        "typescript": "^2.6.2"
    },
    "peerDependencies": {
        "@pulumi/cloud": "${VERSION}"
    }
}<|MERGE_RESOLUTION|>--- conflicted
+++ resolved
@@ -11,17 +11,10 @@
     "homepage": "https://pulumi.io",
     "repository": "https://github.com/pulumi/pulumi-cloud",
     "dependencies": {
-<<<<<<< HEAD
-        "@pulumi/azure": "^0.14.3-dev-1533767213-g1bdc311",
-        "@pulumi/azure-serverless": "^0.14.0-dev-1533941118-g4128ac6",
-        "@pulumi/docker": "^0.14.0",
-        "@pulumi/pulumi": "^0.14.3",
-=======
         "@pulumi/pulumi": "^0.15.0",
         "@pulumi/azure": "^0.15.0",
         "@pulumi/azure-serverless": "^0.15.0",
         "@pulumi/docker": "^0.15.0",
->>>>>>> 09d47a5d
         "stream-buffers": "^3.0.2",
         "azure-storage": "^2.10.1",
         "azure-arm-containerregistry": "^2.4.0",
