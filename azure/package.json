{
    "name": "@pulumi/cloud-azure",
    "version": "${VERSION}",
    "license": "Apache-2.0",
    "description": "An implementation of the Pulumi Framework for targeting Microsoft Azure.",
    "keywords": [
        "pulumi",
        "cloud",
        "aws"
    ],
    "homepage": "https://pulumi.io",
    "repository": "https://github.com/pulumi/pulumi-cloud",
    "dependencies": {
<<<<<<< HEAD
        "@pulumi/pulumi": "^0.16.11",
=======
        "@pulumi/pulumi": "^0.16.12",
>>>>>>> 7912912d
        "@pulumi/azure": "^0.16.7",
        "@pulumi/azure-serverless": "^0.16.0",
        "@pulumi/docker": "^0.16.4",
        "stream-buffers": "^3.0.2",
        "azure-storage": "^2.10.1",
        "azure-sb": "^0.10.6",
        "azure-arm-containerinstance": "^3.0.0",
        "aws-serverless-express": "^3.3.5",
        "ms-rest-azure": "^2.5.7",
        "mime": "^2.0.3",
        "semver": "^5.4.0",
        "express": "^4.16.3"
    },
    "devDependencies": {
        "@types/mime": "^2.0.0",
        "@types/node": "^10.0.0",
        "@types/semver": "^5.4.0",
        "@types/stream-buffers": "^3.0.2",
        "@types/azure-sb": "^0.0.32",
        "@types/express": "^4.16.0",
        "@types/aws-serverless-express": "^3.0.1",
        "tslint": "^5.12.1",
        "typescript": "^3.2.2"
    },
    "peerDependencies": {
        "@pulumi/cloud": "${VERSION}"
    },
    "pulumi": {
        "runtimeDependencies": {
            "azure-arm-containerinstance": "^3.0.0",
            "aws-serverless-express": "^3.3.5",
            "ms-rest-azure": "^2.5.7",
            "azure-sb": "^0.10.6",
            "azure-storage": "^2.10.1",
            "express": "^4.16.3"
        }
    }
}<|MERGE_RESOLUTION|>--- conflicted
+++ resolved
@@ -11,11 +11,7 @@
     "homepage": "https://pulumi.io",
     "repository": "https://github.com/pulumi/pulumi-cloud",
     "dependencies": {
-<<<<<<< HEAD
-        "@pulumi/pulumi": "^0.16.11",
-=======
         "@pulumi/pulumi": "^0.16.12",
->>>>>>> 7912912d
         "@pulumi/azure": "^0.16.7",
         "@pulumi/azure-serverless": "^0.16.0",
         "@pulumi/docker": "^0.16.4",
