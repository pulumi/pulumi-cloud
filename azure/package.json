{
    "name": "@pulumi/cloud-azure",
    "version": "${VERSION}",
    "license": "Apache-2.0",
    "description": "An implementation of the Pulumi Framework for targeting Microsoft Azure.",
    "keywords": [
        "pulumi",
        "cloud",
        "aws"
    ],
    "homepage": "https://pulumi.io",
    "repository": "https://github.com/pulumi/pulumi-cloud",
    "dependencies": {
        "@pulumi/pulumi": "^0.15.1-rc",
        "@pulumi/azure": "^0.15.2-rc",
        "@pulumi/azure-serverless": "^0.15.1-rc",
        "@pulumi/docker": "^0.15.1-dev",
        "stream-buffers": "^3.0.2",
        "azure-storage": "^2.10.1",
        "azure-sb": "^0.10.6",
        "azure-arm-containerinstance": "^3.0.0",
<<<<<<< HEAD
        "azure-function-express": "^2.0.0",
        "azure-functions-ts-essentials": "^1.3.2",
=======
>>>>>>> 458fbde6
        "aws-serverless-express": "^3.3.5",
        "ms-rest-azure": "^2.5.7",
        "mime": "^2.0.3",
        "semver": "^5.4.0",
        "express": "^4.16.3"
    },
    "devDependencies": {
        "@types/mime": "^2.0.0",
        "@types/node": "^8.0.26",
        "@types/semver": "^5.4.0",
        "@types/stream-buffers": "^3.0.2",
        "@types/azure-sb": "^0.0.32",
        "@types/express": "^4.16.0",
        "@types/aws-serverless-express": "^3.0.1",
        "tslint": "^5.7.0",
        "typescript": "^3.0.1"
    },
    "peerDependencies": {
        "@pulumi/cloud": "${VERSION}"
    },
    "pulumi": {
        "runtimeDependencies": {
            "azure-arm-containerinstance": "^3.0.0",
            "aws-serverless-express": "^3.3.5",
            "ms-rest-azure": "^2.5.7",
            "azure-sb": "^0.10.6",
            "azure-storage": "^2.10.1",
            "express": "^4.16.3",
            "azure-function-express": "^2.0.0",
            "aws-serverless-express": "^3.3.5"
        }
    }
}<|MERGE_RESOLUTION|>--- conflicted
+++ resolved
@@ -19,11 +19,6 @@
         "azure-storage": "^2.10.1",
         "azure-sb": "^0.10.6",
         "azure-arm-containerinstance": "^3.0.0",
-<<<<<<< HEAD
-        "azure-function-express": "^2.0.0",
-        "azure-functions-ts-essentials": "^1.3.2",
-=======
->>>>>>> 458fbde6
         "aws-serverless-express": "^3.3.5",
         "ms-rest-azure": "^2.5.7",
         "mime": "^2.0.3",
@@ -51,9 +46,7 @@
             "ms-rest-azure": "^2.5.7",
             "azure-sb": "^0.10.6",
             "azure-storage": "^2.10.1",
-            "express": "^4.16.3",
-            "azure-function-express": "^2.0.0",
-            "aws-serverless-express": "^3.3.5"
+            "express": "^4.16.3"
         }
     }
 }