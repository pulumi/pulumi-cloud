--- conflicted
+++ resolved
@@ -93,11 +93,15 @@
 			},
 		},
 		{
-<<<<<<< HEAD
+			Dir:    path.Join(cwd, "./examples/containers"),
+			Config: commonConfig,
+			Dependencies: []string{
+				"@pulumi/cloud",
+				"@pulumi/cloud-azure",
+			},
+		},
+		{
 			Dir:    path.Join(cwd, "./examples/express"),
-=======
-			Dir:    path.Join(cwd, "./examples/containers"),
->>>>>>> dacbeb46
 			Config: commonConfig,
 			Dependencies: []string{
 				"@pulumi/cloud",
