// Copyright 2016-2018, Pulumi Corporation.
//
// Licensed under the Apache License, Version 2.0 (the "License");
// you may not use this file except in compliance with the License.
// You may obtain a copy of the License at
//
//     http://www.apache.org/licenses/LICENSE-2.0
//
// Unless required by applicable law or agreed to in writing, software
// distributed under the License is distributed on an "AS IS" BASIS,
// WITHOUT WARRANTIES OR CONDITIONS OF ANY KIND, either express or implied.
// See the License for the specific language governing permissions and
// limitations under the License.

package examples

import (
	"encoding/json"
	"fmt"
	"io/ioutil"
	"net/http"
	"os"
	"path"
	"strings"
	"testing"
	"time"

	"github.com/stretchr/testify/assert"

	"github.com/pulumi/pulumi/pkg/operations"
	"github.com/pulumi/pulumi/pkg/resource"
	"github.com/pulumi/pulumi/pkg/resource/config"
	"github.com/pulumi/pulumi/pkg/resource/stack"
	"github.com/pulumi/pulumi/pkg/testing/integration"
)

func Test_Examples(t *testing.T) {
	environ := os.Getenv("ARM_ENVIRONMENT")
	if environ == "" {
		t.Skipf("Skipping test due to missing ARM_ENVIRONMENT variable")
	}
	fmt.Printf("ARM environment: %v\n", environ)

	location := os.Getenv("ARM_LOCATION")
	if location == "" {
		t.Skipf("Skipping test due to missing ARM_LOCATION variable")
	}
	fmt.Printf("ARM location: %v\n", location)

	cwd, err := os.Getwd()
	if !assert.NoError(t, err, "expected a valid working directory: %v", err) {
		return
	}
	examples := []integration.ProgramTestOptions{
		{
<<<<<<< HEAD
			Dir: path.Join(cwd, "./bucket"),
			Config: map[string]string{
=======
			Dir: path.Join(cwd, "./examples/bucket"),
			Config: map[string]string{
				"azure:environment":    environ,
>>>>>>> 772f2825
				"cloud-azure:location": location,
				"cloud:provider":       "azure",
			},
			Dependencies: []string{
				"@pulumi/cloud",
				"@pulumi/cloud-azure",
			},
		}}

	longExamples := []integration.ProgramTestOptions{}

	// Only include the long examples on non-Short test runs
	if !testing.Short() {
		examples = append(examples, longExamples...)
	}

	for _, ex := range examples {
		example := ex.With(integration.ProgramTestOptions{
			ReportStats: integration.NewS3Reporter("us-west-2", "eng.pulumi.com", "testreports"),
			Tracing:     "https://tracing.pulumi-engineering.com/collector/api/v1/spans",
		})

		t.Run(example.Dir, func(t *testing.T) {
			integration.ProgramTest(t, &example)
		})
	}
}

func getLogs(t *testing.T, region string, stackInfo integration.RuntimeValidationStackInfo,
	query operations.LogQuery) *[]operations.LogEntry {

	var states []*resource.State
	for _, res := range stackInfo.Deployment.Resources {
		state, err := stack.DeserializeResource(res)
		if !assert.NoError(t, err) {
			return nil
		}
		states = append(states, state)
	}

	tree := operations.NewResourceTree(states)
	if !assert.NotNil(t, tree) {
		return nil
	}
	cfg := map[config.Key]string{}
	ops := tree.OperationsProvider(cfg)

	// Validate logs from example
	logs, err := ops.GetLogs(query)
	if !assert.NoError(t, err) {
		return nil
	}
	return logs
}

func testURLGet(t *testing.T, baseURL string, path string, contents string) {
	// Validate the GET /test1.txt endpoint
	resp, err := http.Get(baseURL + path)
	if !assert.NoError(t, err, "expected to be able to GET /"+path) {
		return
	}
	contentType := resp.Header.Get("Content-Type")
	assert.Equal(t, "text/html", contentType)
	bytes, err := ioutil.ReadAll(resp.Body)
	assert.NoError(t, err)
	t.Logf("GET %v [%v/%v]: %v", baseURL+path, resp.StatusCode, contentType, string(bytes))
	assert.Equal(t, contents, string(bytes))
}

func getAllMessageText(logs []operations.LogEntry) string {
	allMessageText := ""
	for _, logEntry := range logs {
		allMessageText = allMessageText + logEntry.Message + "\n"
	}
	return allMessageText
}

func containersRuntimeValidator(region string) func(t *testing.T, stackInfo integration.RuntimeValidationStackInfo) {
	return func(t *testing.T, stackInfo integration.RuntimeValidationStackInfo) {
		baseURL, ok := stackInfo.Outputs["frontendURL"].(string)
		assert.True(t, ok, "expected a `frontendURL` output property of type string")

		// Validate the GET /test endpoint
		{
			resp, err := http.Get(baseURL + "test")
			assert.NoError(t, err, "expected to be able to GET /test")
			assert.Equal(t, 200, resp.StatusCode, "expected 200")
			contentType := resp.Header.Get("Content-Type")
			assert.Equal(t, "application/json", contentType)
			bytes, err := ioutil.ReadAll(resp.Body)
			assert.NoError(t, err)
			var endpoints map[string]map[string]interface{}
			err = json.Unmarshal(bytes, &endpoints)
			assert.NoError(t, err)
			t.Logf("GET %v [%v/%v]: %v - %v", baseURL+"test", resp.StatusCode, contentType, string(bytes), endpoints)
		}

		// Validate the GET / endpoint
		{
			// Call the endpoint twice so that things have time to warm up.
			http.Get(baseURL)
			resp, err := http.Get(baseURL)
			assert.NoError(t, err, "expected to be able to GET /")
			assert.Equal(t, 200, resp.StatusCode, "expected 200")
			contentType := resp.Header.Get("Content-Type")
			assert.Equal(t, "application/json", contentType)
			bytes, err := ioutil.ReadAll(resp.Body)
			assert.NoError(t, err)
			t.Logf("GET %v [%v/%v]: %v", baseURL, resp.StatusCode, contentType, string(bytes))
		}

		// Validate the GET /nginx endpoint
		{
			{
				resp, err := http.Get(baseURL + "nginx")
				assert.NoError(t, err, "expected to be able to GET /nginx")
				assert.Equal(t, 200, resp.StatusCode, "expected 200")
				contentType := resp.Header.Get("Content-Type")
				assert.Equal(t, "text/html", contentType)
				bytes, err := ioutil.ReadAll(resp.Body)
				assert.NoError(t, err)
				t.Logf("GET %v [%v/%v]: %v", baseURL+"nginx", resp.StatusCode, contentType, string(bytes))
			}
			{
				resp, err := http.Get(baseURL + "nginx/doesnotexist")
				assert.NoError(t, err, "expected to be able to GET /nginx/doesnotexist")
				assert.Equal(t, 404, resp.StatusCode, "expected 404")
				contentType := resp.Header.Get("Content-Type")
				assert.Equal(t, "text/html", contentType)
				bytes, err := ioutil.ReadAll(resp.Body)
				assert.NoError(t, err)
				t.Logf("GET %v [%v/%v]: %v", baseURL+"nginx/doesnotexist", resp.StatusCode, contentType, string(bytes))
			}
		}

		// Validate the GET /run endpoint
		{
			resp, err := http.Get(baseURL + "run")
			assert.NoError(t, err, "expected to be able to GET /run")
			assert.Equal(t, 200, resp.StatusCode, "expected 200")
			contentType := resp.Header.Get("Content-Type")
			assert.Equal(t, "application/json", contentType)
			bytes, err := ioutil.ReadAll(resp.Body)
			assert.NoError(t, err)
			var data map[string]bool
			err = json.Unmarshal(bytes, &data)
			assert.NoError(t, err)
			success, ok := data["success"]
			assert.Equal(t, true, ok)
			assert.Equal(t, true, success)
			t.Logf("GET %v [%v/%v]: %v - %v", baseURL+"run", resp.StatusCode, contentType, string(bytes), data)
		}

		// Validate the GET /custom endpoint
		{
			resp, err := http.Get(baseURL + "custom")
			assert.NoError(t, err, "expected to be able to GET /custom")
			assert.Equal(t, 200, resp.StatusCode, "expected 200")
			contentType := resp.Header.Get("Content-Type")
			assert.Equal(t, "application/json", contentType)
			bytes, err := ioutil.ReadAll(resp.Body)
			assert.NoError(t, err)
			assert.True(t, strings.HasPrefix(string(bytes), "Hello, world"))
			t.Logf("GET %v [%v/%v]: %v", baseURL+"custom", resp.StatusCode, contentType, string(bytes))
		}

		// Wait for five minutes before getting logs.
		time.Sleep(5 * time.Minute)

		// Validate logs from example
		logs := getLogs(t, region, stackInfo, operations.LogQuery{})
		if !assert.NotNil(t, logs, "expected logs to be produced") {
			return
		}
		if !assert.True(t, len(*logs) > 10) {
			return
		}
		logsByResource := map[string][]operations.LogEntry{}
		for _, l := range *logs {
			cur, _ := logsByResource[l.ID]
			logsByResource[l.ID] = append(cur, l)
		}

		// NGINX logs
		//  {examples-nginx 1512871243078 18.217.247.198 - - [10/Dec/2017:02:00:43 +0000] "GET / HTTP/1.1" ...
		{
			nginxLogs, exists := logsByResource["examples-nginx"]
			if !assert.True(t, exists) {
				return
			}
			if !assert.True(t, len(nginxLogs) > 0) {
				return
			}
			assert.Contains(t, getAllMessageText(nginxLogs), "GET /")
		}

		// Hello World container Task logs
		//  {examples-hello-world 1512871250458 Hello from Docker!}
		{
			hellowWorldLogs, exists := logsByResource["examples-hello-world"]
			if !assert.True(t, exists) {
				return
			}
			if !assert.True(t, len(hellowWorldLogs) > 3) {
				return
			}
			assert.Contains(t, getAllMessageText(hellowWorldLogs), "Hello from Docker!")
		}

		// Cache Redis container  logs
		//  {examples-mycache 1512870479441 1:C 10 Dec 01:47:59.440 # oO0OoO0OoO0Oo Redis is starting ...
		{
			redisLogs, exists := logsByResource["examples-mycache"]
			if !assert.True(t, exists) {
				return
			}
			if !assert.True(t, len(redisLogs) > 5) {
				return
			}
			assert.Contains(t, getAllMessageText(redisLogs), "Redis is starting")
		}
	}
}<|MERGE_RESOLUTION|>--- conflicted
+++ resolved
@@ -53,14 +53,9 @@
 	}
 	examples := []integration.ProgramTestOptions{
 		{
-<<<<<<< HEAD
-			Dir: path.Join(cwd, "./bucket"),
-			Config: map[string]string{
-=======
 			Dir: path.Join(cwd, "./examples/bucket"),
 			Config: map[string]string{
 				"azure:environment":    environ,
->>>>>>> 772f2825
 				"cloud-azure:location": location,
 				"cloud:provider":       "azure",
 			},
