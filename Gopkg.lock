# This file is autogenerated, do not edit; changes may be undone by the next 'dep ensure'.


[[projects]]
  name = "github.com/agext/levenshtein"
  packages = ["."]
  revision = "5f10fee965225ac1eecdc234c09daf5cd9e7f7b6"
  version = "v1.2.1"

[[projects]]
  name = "github.com/apache/thrift"
  packages = ["lib/go/thrift"]
  revision = "b2a4d4ae21c789b689dd162deb819665567f481c"
  version = "0.10.0"

[[projects]]
  branch = "master"
  name = "github.com/apparentlymart/go-cidr"
  packages = ["cidr"]
  revision = "2bd8b58cf4275aeb086ade613de226773e29e853"

[[projects]]
  branch = "master"
  name = "github.com/apparentlymart/go-textseg"
  packages = ["textseg"]
  revision = "b836f5c4d331d1945a2fead7188db25432d73b69"

[[projects]]
  branch = "master"
  name = "github.com/armon/go-radix"
  packages = ["."]
  revision = "1fca145dffbcaa8fe914309b1ec0cfc67500fe61"

[[projects]]
  name = "github.com/aws/aws-sdk-go"
  packages = [
    "aws",
    "aws/arn",
    "aws/awserr",
    "aws/awsutil",
    "aws/client",
    "aws/client/metadata",
    "aws/corehandlers",
    "aws/credentials",
    "aws/credentials/ec2rolecreds",
    "aws/credentials/endpointcreds",
    "aws/credentials/stscreds",
    "aws/defaults",
    "aws/ec2metadata",
    "aws/endpoints",
    "aws/request",
    "aws/session",
    "aws/signer/v4",
    "internal/shareddefaults",
    "private/protocol",
    "private/protocol/ec2query",
    "private/protocol/json/jsonutil",
    "private/protocol/jsonrpc",
    "private/protocol/query",
    "private/protocol/query/queryutil",
    "private/protocol/rest",
    "private/protocol/restjson",
    "private/protocol/restxml",
    "private/protocol/xml/xmlutil",
    "private/signer/v2",
    "service/acm",
    "service/apigateway",
    "service/applicationautoscaling",
    "service/athena",
    "service/autoscaling",
    "service/batch",
    "service/cloudformation",
    "service/cloudfront",
    "service/cloudtrail",
    "service/cloudwatch",
    "service/cloudwatchevents",
    "service/cloudwatchlogs",
    "service/codebuild",
    "service/codecommit",
    "service/codedeploy",
    "service/codepipeline",
    "service/cognitoidentity",
    "service/cognitoidentityprovider",
    "service/configservice",
    "service/databasemigrationservice",
    "service/devicefarm",
    "service/directconnect",
    "service/directoryservice",
    "service/dynamodb",
    "service/ec2",
    "service/ecr",
    "service/ecs",
    "service/efs",
    "service/elasticache",
    "service/elasticbeanstalk",
    "service/elasticsearchservice",
    "service/elastictranscoder",
    "service/elb",
    "service/elbv2",
    "service/emr",
    "service/firehose",
    "service/glacier",
    "service/iam",
    "service/inspector",
    "service/iot",
    "service/kinesis",
    "service/kms",
    "service/lambda",
    "service/lightsail",
    "service/mq",
    "service/opsworks",
    "service/rds",
    "service/redshift",
    "service/route53",
    "service/s3",
    "service/servicecatalog",
    "service/ses",
    "service/sfn",
    "service/simpledb",
    "service/sns",
    "service/sqs",
    "service/ssm",
    "service/sts",
    "service/waf",
    "service/wafregional"
  ]
  revision = "107df09c5f137b9dfe53b7a4c25dd4d79f81390f"
  version = "v1.12.40"

[[projects]]
  name = "github.com/beevik/etree"
  packages = ["."]
  revision = "15a30b44cfd6c5a16a7ddfe271bf146aaf2d3195"
  version = "v1.0.0"

[[projects]]
  branch = "master"
  name = "github.com/bgentry/go-netrc"
  packages = ["netrc"]
  revision = "9fd32a8b3d3d3f9d43c341bfe098430e07609480"

[[projects]]
  name = "github.com/bgentry/speakeasy"
  packages = ["."]
  revision = "4aabc24848ce5fd31929f7d1e4ea74d3709c14cd"
  version = "v0.1.0"

[[projects]]
  name = "github.com/blang/semver"
  packages = ["."]
  revision = "2ee87856327ba09384cabd113bc6b5d174e9ec0f"
  version = "v3.5.1"

[[projects]]
  branch = "master"
  name = "github.com/codahale/hdrhistogram"
  packages = ["."]
  revision = "3a0bb77429bd3a61596f5e8a3172445844342120"

[[projects]]
  name = "github.com/davecgh/go-spew"
  packages = ["spew"]
  revision = "346938d642f2ec3594ed81d874461961cd0faa76"
  version = "v1.1.0"

[[projects]]
  name = "github.com/djherbis/times"
  packages = ["."]
  revision = "95292e44976d1217cf3611dc7c8d9466877d3ed5"
  version = "v1.0.1"

[[projects]]
  name = "github.com/go-ini/ini"
  packages = ["."]
  revision = "32e4c1e6bc4e7d0d8451aa6b75200d19e37a536a"
  version = "v1.32.0"

[[projects]]
  branch = "master"
  name = "github.com/golang/glog"
  packages = ["."]
  revision = "23def4e6c14b4da8ac2ed8007337bc5eb5007998"

[[projects]]
  branch = "master"
  name = "github.com/golang/protobuf"
  packages = [
    "proto",
    "protoc-gen-go/descriptor",
    "ptypes",
    "ptypes/any",
    "ptypes/duration",
    "ptypes/empty",
    "ptypes/struct",
    "ptypes/timestamp"
  ]
  revision = "1e59b77b52bf8e4b449a57e6f79f21226d571845"

[[projects]]
  branch = "master"
  name = "github.com/golang/snappy"
  packages = ["."]
  revision = "553a641470496b2327abcac10b36396bd98e45c9"

[[projects]]
  branch = "master"
  name = "github.com/grpc-ecosystem/grpc-opentracing"
  packages = ["go/otgrpc"]
  revision = "01f8541d537215b2867e2745a1eb85c58c7c6b81"

[[projects]]
  branch = "master"
  name = "github.com/hashicorp/errwrap"
  packages = ["."]
  revision = "7554cd9344cec97297fa6649b055a8c98c2a1e55"

[[projects]]
  branch = "master"
  name = "github.com/hashicorp/go-cleanhttp"
  packages = ["."]
  revision = "d5fe4b57a186c716b0e00b8c301cbd9b4182694d"

[[projects]]
  branch = "master"
  name = "github.com/hashicorp/go-getter"
  packages = [
    ".",
    "helper/url"
  ]
  revision = "285374cdfad63de2c43d7562f49ced6dde5a7ba0"

[[projects]]
  branch = "master"
  name = "github.com/hashicorp/go-multierror"
  packages = ["."]
  revision = "b7773ae218740a7be65057fc60b366a49b538a44"

[[projects]]
  branch = "master"
  name = "github.com/hashicorp/go-uuid"
  packages = ["."]
  revision = "64130c7a86d732268a38cb04cfbaf0cc987fda98"

[[projects]]
  branch = "master"
  name = "github.com/hashicorp/go-version"
  packages = ["."]
  revision = "4fe82ae3040f80a03d04d2cccb5606a626b8e1ee"

[[projects]]
  branch = "master"
  name = "github.com/hashicorp/hcl"
  packages = [
    ".",
    "hcl/ast",
    "hcl/parser",
    "hcl/scanner",
    "hcl/strconv",
    "hcl/token",
    "json/parser",
    "json/scanner",
    "json/token"
  ]
  revision = "23c074d0eceb2b8a5bfdbb271ab780cde70f05a8"

[[projects]]
  branch = "master"
  name = "github.com/hashicorp/hcl2"
  packages = [
    "gohcl",
    "hcl",
    "hcl/hclsyntax",
    "hcl/json",
    "hcldec",
    "hclparse"
  ]
  revision = "5ca9713bf06addcefc0a4e16f779e43a2c88570c"

[[projects]]
  branch = "master"
  name = "github.com/hashicorp/hil"
  packages = [
    ".",
    "ast",
    "parser",
    "scanner"
  ]
  revision = "fa9f258a92500514cc8e9c67020487709df92432"

[[projects]]
  branch = "master"
  name = "github.com/hashicorp/logutils"
  packages = ["."]
  revision = "0dc08b1671f34c4250ce212759ebd880f743d883"

[[projects]]
  name = "github.com/hashicorp/terraform"
  packages = [
    "config",
    "config/configschema",
    "config/hcl2shim",
    "config/module",
    "dag",
    "flatmap",
    "helper/config",
    "helper/encryption",
    "helper/hashcode",
    "helper/hilmapstructure",
    "helper/logging",
    "helper/mutexkv",
    "helper/resource",
    "helper/schema",
    "helper/structure",
    "helper/validation",
    "moduledeps",
    "plugin/discovery",
    "registry",
    "registry/regsrc",
    "registry/response",
    "svchost",
    "svchost/auth",
    "svchost/disco",
    "terraform",
    "tfdiags",
    "version"
  ]
  revision = "3802b14260603f90c7a1faf55994dcc8933e2069"
  version = "v0.11.3"

[[projects]]
  name = "github.com/hashicorp/vault"
  packages = [
    "helper/compressutil",
    "helper/jsonutil",
    "helper/pgpkeys"
  ]
  revision = "5acd6a21d5a69ab49d0f7c0bf540123a9b2c696d"
  version = "v0.9.3"

[[projects]]
  name = "github.com/inconshreveable/mousetrap"
  packages = ["."]
  revision = "76626ae9c91c4f2a10f34cad8ce83ea42c93bb75"
  version = "v1.0"

[[projects]]
  branch = "master"
  name = "github.com/jen20/awspolicyequivalence"
  packages = ["."]
  revision = "3d48364a137a7847c1191b83740052dc7695878e"

[[projects]]
  name = "github.com/jmespath/go-jmespath"
  packages = ["."]
  revision = "0b12d6b5"

[[projects]]
  branch = "master"
  name = "github.com/keybase/go-crypto"
  packages = [
    "brainpool",
    "cast5",
    "curve25519",
    "ed25519",
    "ed25519/internal/edwards25519",
    "openpgp",
    "openpgp/armor",
    "openpgp/ecdh",
    "openpgp/elgamal",
    "openpgp/errors",
    "openpgp/packet",
    "openpgp/s2k",
    "rsa"
  ]
  revision = "8bab6ce2ea76875dcf28c287110f9cdf17fee30c"

[[projects]]
  name = "github.com/mattn/go-isatty"
  packages = ["."]
  revision = "0360b2af4f38e8d38c7fce2a9f4e702702d73a39"
  version = "v0.0.3"

[[projects]]
  branch = "master"
  name = "github.com/mitchellh/cli"
  packages = ["."]
  revision = "518dc677a1e1222682f4e7db06721942cb8e9e4c"

[[projects]]
  branch = "master"
  name = "github.com/mitchellh/copystructure"
  packages = ["."]
  revision = "d23ffcb85de31694d6ccaa23ccb4a03e55c1303f"

[[projects]]
  branch = "master"
  name = "github.com/mitchellh/go-homedir"
  packages = ["."]
  revision = "b8bc1bf767474819792c23f32d8286a45736f1c6"

[[projects]]
  branch = "master"
  name = "github.com/mitchellh/go-ps"
  packages = ["."]
  revision = "4fdf99ab29366514c69ccccddab5dc58b8d84062"

[[projects]]
  branch = "master"
  name = "github.com/mitchellh/go-testing-interface"
  packages = ["."]
  revision = "a61a99592b77c9ba629d254a693acffaeb4b7e28"

[[projects]]
  branch = "master"
  name = "github.com/mitchellh/go-wordwrap"
  packages = ["."]
  revision = "ad45545899c7b13c020ea92b2072220eefad42b8"

[[projects]]
  branch = "master"
  name = "github.com/mitchellh/hashstructure"
  packages = ["."]
  revision = "2bca23e0e452137f789efbc8610126fd8b94f73b"

[[projects]]
  branch = "master"
  name = "github.com/mitchellh/mapstructure"
  packages = ["."]
  revision = "a4e142e9c047c904fa2f1e144d9a84e6133024bc"

[[projects]]
  branch = "master"
  name = "github.com/mitchellh/reflectwalk"
  packages = ["."]
  revision = "63d60e9d0dbc60cf9164e6510889b0db6683d98c"

[[projects]]
  name = "github.com/opentracing/opentracing-go"
  packages = [
    ".",
    "ext",
    "log"
  ]
  revision = "1949ddbfd147afd4d964a9f00b24eb291e0e7c38"
  version = "v1.0.2"

[[projects]]
  name = "github.com/pkg/errors"
  packages = ["."]
  revision = "645ef00459ed84a119197bfb8d8205042c6df63d"
  version = "v0.8.0"

[[projects]]
  name = "github.com/pmezard/go-difflib"
  packages = ["difflib"]
  revision = "792786c7400a136282c1664665ae0a8db921c6c2"
  version = "v1.0.0"

[[projects]]
  name = "github.com/posener/complete"
  packages = [
    ".",
    "cmd",
    "cmd/install",
    "match"
  ]
  revision = "dc2bc5a81accba8782bebea28628224643a8286a"
  version = "v1.1"

[[projects]]
  name = "github.com/pulumi/pulumi"
  packages = [
    "pkg/apitype",
    "pkg/backend",
    "pkg/backend/local",
    "pkg/diag",
    "pkg/diag/colors",
    "pkg/encoding",
    "pkg/engine",
    "pkg/operations",
    "pkg/resource",
    "pkg/resource/config",
    "pkg/resource/deploy",
    "pkg/resource/plugin",
    "pkg/resource/provider",
    "pkg/resource/stack",
    "pkg/testing",
    "pkg/testing/integration",
    "pkg/tokens",
    "pkg/util/cmdutil",
    "pkg/util/contract",
    "pkg/util/fsutil",
    "pkg/util/mapper",
    "pkg/util/retry",
    "pkg/util/rpcutil",
    "pkg/version",
    "pkg/workspace",
    "sdk/proto/go"
  ]
<<<<<<< HEAD
  revision = "65f730d9ffa85b3ca9fd8cdf7b05aafa06f13469"
=======
  revision = "96d4cca4c8e93fb95a549f006505519388128eda"
>>>>>>> 585c846d

[[projects]]
  name = "github.com/pulumi/pulumi-aws"
  packages = ["."]
  revision = "399d60ca1a0eb81cfe14b4906e33907d29c10016"

[[projects]]
  name = "github.com/pulumi/pulumi-terraform"
  packages = ["pkg/tfbridge"]
  revision = "6f690f52a698c9a7638cea9c315760fd691f9c91"
  version = "v0.7"

[[projects]]
  branch = "master"
  name = "github.com/reconquest/loreley"
  packages = ["."]
  revision = "2ab6b7470a54bfa9b5b0289f9b4e8fc4839838f7"

[[projects]]
  name = "github.com/satori/go.uuid"
  packages = ["."]
  revision = "f58768cc1a7a7e77a3bd49e98cdd21419399b6a3"
  version = "v1.2.0"

[[projects]]
  branch = "master"
  name = "github.com/sergi/go-diff"
  packages = ["diffmatchpatch"]
  revision = "1744e2970ca51c86172c8190fadad617561ed6e7"

[[projects]]
  name = "github.com/spf13/cobra"
  packages = ["."]
  revision = "7b2c5ac9fc04fc5efafb60700713d4fa609b777b"
  version = "v0.0.1"

[[projects]]
  name = "github.com/spf13/pflag"
  packages = ["."]
  revision = "e57e3eeb33f795204c1ca35f56c44f83227c6e66"
  version = "v1.0.0"

[[projects]]
  name = "github.com/stretchr/testify"
  packages = ["assert"]
  revision = "69483b4bd14f5845b5a1e55bca19e954e827f1d0"
  version = "v1.1.4"

[[projects]]
  name = "github.com/terraform-providers/terraform-provider-aws"
  packages = ["aws"]
  revision = "840a82babd3ef0deed25ca7e06104f998577bbab"
  version = "v1.5.0"

[[projects]]
  name = "github.com/uber/jaeger-client-go"
  packages = [
    ".",
    "internal/baggage",
    "internal/spanlog",
    "log",
    "thrift-gen/agent",
    "thrift-gen/jaeger",
    "thrift-gen/sampling",
    "thrift-gen/zipkincore",
    "transport/zipkin",
    "utils"
  ]
  revision = "ff3efa227b65e419701a4f48985379ca106a89e7"
  version = "v2.11.0"

[[projects]]
  name = "github.com/uber/jaeger-lib"
  packages = ["metrics"]
  revision = "c48167d9cae5887393dd5e61efd06a4a48b7fbb3"
  version = "v1.2.1"

[[projects]]
  name = "github.com/ulikunitz/xz"
  packages = [
    ".",
    "internal/hash",
    "internal/xlog",
    "lzma"
  ]
  revision = "0c6b41e72360850ca4f98dc341fd999726ea007f"
  version = "v0.5.4"

[[projects]]
  branch = "master"
  name = "github.com/zclconf/go-cty"
  packages = [
    "cty",
    "cty/convert",
    "cty/function",
    "cty/function/stdlib",
    "cty/gocty",
    "cty/json",
    "cty/set"
  ]
  revision = "709e4033eeb037dc543dbc2048065dfb814ce316"

[[projects]]
  branch = "master"
  name = "golang.org/x/crypto"
  packages = [
    "bcrypt",
    "blowfish",
    "cast5",
    "openpgp",
    "openpgp/armor",
    "openpgp/elgamal",
    "openpgp/errors",
    "openpgp/packet",
    "openpgp/s2k",
    "pbkdf2",
    "ssh/terminal"
  ]
  revision = "94eea52f7b742c7cbe0b03b22f0c4c8631ece122"

[[projects]]
  branch = "master"
  name = "golang.org/x/net"
  packages = [
    "context",
    "html",
    "html/atom",
    "http2",
    "http2/hpack",
    "idna",
    "internal/timeseries",
    "lex/httplex",
    "trace"
  ]
  revision = "a8b9294777976932365dabb6640cf1468d95c70f"

[[projects]]
  branch = "master"
  name = "golang.org/x/sys"
  packages = [
    "unix",
    "windows"
  ]
  revision = "8b4580aae2a0dd0c231a45d3ccb8434ff533b840"

[[projects]]
  branch = "master"
  name = "golang.org/x/text"
  packages = [
    "collate",
    "collate/build",
    "internal/colltab",
    "internal/gen",
    "internal/tag",
    "internal/triegen",
    "internal/ucd",
    "language",
    "secure/bidirule",
    "transform",
    "unicode/bidi",
    "unicode/cldr",
    "unicode/norm",
    "unicode/rangetable"
  ]
  revision = "57961680700a5336d15015c8c50686ca5ba362a4"

[[projects]]
  branch = "master"
  name = "google.golang.org/genproto"
  packages = ["googleapis/rpc/status"]
  revision = "7f0da29060c682909f650ad8ed4e515bd74fa12a"

[[projects]]
  name = "google.golang.org/grpc"
  packages = [
    ".",
    "balancer",
    "codes",
    "connectivity",
    "credentials",
    "grpclb/grpc_lb_v1/messages",
    "grpclog",
    "internal",
    "keepalive",
    "metadata",
    "naming",
    "peer",
    "reflection",
    "reflection/grpc_reflection_v1alpha",
    "resolver",
    "stats",
    "status",
    "tap",
    "transport"
  ]
  revision = "5ffe3083946d5603a0578721101dc8165b1d5b5f"
  version = "v1.7.2"

[[projects]]
  branch = "v2"
  name = "gopkg.in/yaml.v2"
  packages = ["."]
  revision = "287cf08546ab5e7e37d55a84f7ed3fd1db036de5"

[solve-meta]
  analyzer-name = "dep"
  analyzer-version = 1
<<<<<<< HEAD
  inputs-digest = "09d26fc3d03c12f86a7ef1abf81a341640d8497a27783818cc10c05a117994a7"
=======
  inputs-digest = "d304d8efb8b5ae77067439b993e871addde3543c4093e06f95bd15595ba0f5ae"
>>>>>>> 585c846d
  solver-name = "gps-cdcl"
  solver-version = 1<|MERGE_RESOLUTION|>--- conflicted
+++ resolved
@@ -497,11 +497,7 @@
     "pkg/workspace",
     "sdk/proto/go"
   ]
-<<<<<<< HEAD
   revision = "65f730d9ffa85b3ca9fd8cdf7b05aafa06f13469"
-=======
-  revision = "96d4cca4c8e93fb95a549f006505519388128eda"
->>>>>>> 585c846d
 
 [[projects]]
   name = "github.com/pulumi/pulumi-aws"
@@ -709,10 +705,6 @@
 [solve-meta]
   analyzer-name = "dep"
   analyzer-version = 1
-<<<<<<< HEAD
-  inputs-digest = "09d26fc3d03c12f86a7ef1abf81a341640d8497a27783818cc10c05a117994a7"
-=======
-  inputs-digest = "d304d8efb8b5ae77067439b993e871addde3543c4093e06f95bd15595ba0f5ae"
->>>>>>> 585c846d
+  inputs-digest = "ffd874796f2558006e9d43b4e122efaad7b5cb19b1ac03ffff68326eab825e8d"
   solver-name = "gps-cdcl"
   solver-version = 1