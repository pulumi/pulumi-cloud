language: go
go: 1.9
sudo: true # give us 7.5GB and >2 bursted cores.
before_install:
    # Dep for Go dependency management.
    - go get -v github.com/golang/dep/cmd/dep
    # Node.js 6.10.2 for Pulumi Fabric's Node.js runtime.
    - nvm install v6.10.2
    # Install the AWS CLI so that we can publish the resulting release (if applicable) at the end.
    - pip install --upgrade --user awscli
    # Install Yarn as per https://yarnpkg.com/lang/en/docs/install-ci/#travis-tab.
    - curl -o- -L https://yarnpkg.com/install.sh | bash -s -- --version 0.24.6
    - export PATH=$HOME/.yarn/bin:$PATH
install:
    - export VERSION=HEAD
    # Clone the Pulumi repo and use its script to fetch the latest installation packages.
    - git clone git@github.com:pulumi/pulumi ${GOPATH}/src/github.com/pulumi/pulumi
    - ${GOPATH}/src/github.com/pulumi/pulumi/scripts/install.sh pulumi-fabric ${VERSION} /opt/pulumi
    - ${GOPATH}/src/github.com/pulumi/pulumi/scripts/install.sh aws ${VERSION} /opt/pulumi/packs/aws
    - dep ensure
    - pushd api && dep ensure && popd
    - pushd aws && dep ensure && popd
<<<<<<< HEAD
    - pushd local && dep ensure && popd
    - yarn install
    - pushd api && yarn install && popd
    - pushd aws && yarn install && popd
    - pushd local && yarn install && popd
=======
>>>>>>> c1270d73
before_script:
    - export PULUMI=/opt/pulumi
    - export PATH=$PULUMI/bin:$PULUMI/sdk/nodejs:$PULUMI/packs/aws:$PATH
script:
    - make all
after_script:
    - if [ $TRAVIS_EVENT_TYPE = "push" ] && [ $TRAVIS_BRANCH = "master" ]; then PUBFORCE=true make publish; fi
notifications:
  slack:
    secure: tPhYdqclnOhFTiKhLn0EqY4/UhJ30c3SFRKHTMPYFfYflCQOyrIARYrzlm+oEOBISw/oNP0wR1LxawhLC2KfDb0ST9Zph8wKyQ8dujk9jXGACuuRic1n/IU9yiu2grZQqcwlieLN6IvGvK+736D2ZxhcjUF5ZwORkpe9jl+nr65NzWH5H+pr4jVWXvYddB2gJ/49i+COydfbaRJ+6O3JORqmSP2VA4CtrArl0L/uDT0osvBwJkeoTSzKjkPWZUwI3ZlGOCSGe+6i5hto6WOzUnU74UgNVZ6dCUOKJrmu146DDzTYB7g4xTkiBi8W5jEo7E6PRqAA6/zGGzUp0J8AMmKcrYnmBf3ALaAIzwiQAFwn9m4V3cKEnnfwzN+SrrmrA3KpwWuj2PNS0UEaxFr35Lb7NNORibmBJi5gj9q138C+b9uD5MQ3poq0PpXG+ZPYTQU1QZODsxcHpR3OyyI89OXBugrP9CTcYpknUgPmiAJgOQn+7H+Xcmme3CB9G5292hC5McZZtyxUAoNwAtg316bXSWWH9MkFRmjTWt7lRGZZ99T1TO/iG0DntyCWxy8lHIbYvCdbY5oTN3WMN93NFrmFMiZJcmmV79meMe/6LNLWVIWVaTXZSpS8IflRmVFp1twveSh4i1+mogh8CsMs2Lqp2Ca7HdakLtRBxHzcH/4=<|MERGE_RESOLUTION|>--- conflicted
+++ resolved
@@ -20,14 +20,7 @@
     - dep ensure
     - pushd api && dep ensure && popd
     - pushd aws && dep ensure && popd
-<<<<<<< HEAD
     - pushd local && dep ensure && popd
-    - yarn install
-    - pushd api && yarn install && popd
-    - pushd aws && yarn install && popd
-    - pushd local && yarn install && popd
-=======
->>>>>>> c1270d73
 before_script:
     - export PULUMI=/opt/pulumi
     - export PATH=$PULUMI/bin:$PULUMI/sdk/nodejs:$PULUMI/packs/aws:$PATH
