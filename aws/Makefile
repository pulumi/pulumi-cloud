--- conflicted
+++ resolved
@@ -38,12 +38,4 @@
 .PHONY: examples
 examples:
 	@echo "\033[0;32mTEST EXAMPLES:\033[0m"
-	go test -v -cover -timeout 1h -parallel ${TESTPARALLELISM} ./examples
-<<<<<<< HEAD
-
-.PHONY: publish
-publish:
-	@echo "\033[0;32mPublishing current release:\033[0m"
-	../scripts/publish.sh
-=======
->>>>>>> fe7ff7ac
+	go test -v -cover -timeout 1h -parallel ${TESTPARALLELISM} ./examples