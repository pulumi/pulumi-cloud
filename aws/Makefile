--- conflicted
+++ resolved
@@ -37,14 +37,9 @@
 .PHONY: examples
 examples:
 	@echo "\033[0;32mTEST EXAMPLES:\033[0m"
-<<<<<<< HEAD
 	go test -v -cover -timeout 1h -parallel ${TESTPARALLELISM} ./examples
-
 
 .PHONY: unittests
 unittests:
 	@echo "\033[0;32mUNIT TESTS:\033[0m"
-	go test -v -cover -timeout 1h -parallel ${TESTPARALLELISM} ./tests/unit
-=======
-	go test -v -cover -timeout 1h -parallel ${TESTPARALLELISM} ./examples
->>>>>>> e72a6a33
+	go test -v -cover -timeout 1h -parallel ${TESTPARALLELISM} ./tests/unit