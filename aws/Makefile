--- conflicted
+++ resolved
@@ -4,11 +4,7 @@
 default: banner dependencies lint build install
 
 .PHONY: all
-<<<<<<< HEAD
-all: default examples performance
-=======
-all: default examples unittests
->>>>>>> ec9ab1fc
+all: default examples performance unittests
 
 .PHONY: banner
 banner:
@@ -43,14 +39,12 @@
 	@echo "\033[0;32mTEST EXAMPLES:\033[0m"
 	go test -v -cover -timeout 1h -parallel ${TESTPARALLELISM} ./examples
 
-<<<<<<< HEAD
 .PHONY: performance
 performance:
 	@echo "\033[0;32mTEST PERFORMANCE:\033[0m"
 	go test -v -cover -timeout 1h -parallel ${TESTPARALLELISM} ./tests/performance
-=======
+
 .PHONY: unittests
 unittests:
 	@echo "\033[0;32mUNIT TESTS:\033[0m"
-	go test -v -cover -timeout 1h -parallel ${TESTPARALLELISM} ./tests/unit
->>>>>>> ec9ab1fc
+	go test -v -cover -timeout 1h -parallel ${TESTPARALLELISM} ./tests/unit