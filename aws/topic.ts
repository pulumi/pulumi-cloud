// Copyright 2016-2017, Pulumi Corporation.  All rights reserved.

import * as aws from "@pulumi/aws";
import * as cloud from "@pulumi/cloud";
import * as sns from "./sns";

export class Topic<T> implements cloud.Topic<T> {
    // Inside + Outside API

    private name: string;
    private topic: aws.sns.Topic;

    // Inside API

    public publish: (item: T) => Promise<void>;

    // Outside API (constructor and methods)

    constructor(name: string) {
        this.name = name;
        this.topic = new aws.sns.Topic(name, {});
        // TODO[pulumi/pulumi#331]: bring this back once deadlock issues are resolved.
        // this.subscriptions = [];
        this.publish = (item) => {
<<<<<<< HEAD
            let awssdk = require("aws-sdk");
            let snsconn = new awssdk.SNS();
            return snsconn.publish({
=======
            const awssdk = require("aws-sdk");
            const snsconn = awssdk.SNS();
            return new snsconn.publish({
>>>>>>> a72584a6
                Message: JSON.stringify(item),
                TopicArn: this.topic.id,
            }).promise();
        };
    }

    public subscribe(name: string, handler: (item: T) => Promise<void>) {
        sns.createSubscription(this.name + "_" + name, this.topic, async (snsItem: sns.SNSItem) => {
            const item = JSON.parse(snsItem.Message);
            await handler(item);
        });
    }
}<|MERGE_RESOLUTION|>--- conflicted
+++ resolved
@@ -22,15 +22,9 @@
         // TODO[pulumi/pulumi#331]: bring this back once deadlock issues are resolved.
         // this.subscriptions = [];
         this.publish = (item) => {
-<<<<<<< HEAD
-            let awssdk = require("aws-sdk");
-            let snsconn = new awssdk.SNS();
+            const awssdk = require("aws-sdk");
+            const snsconn = new awssdk.SNS();
             return snsconn.publish({
-=======
-            const awssdk = require("aws-sdk");
-            const snsconn = awssdk.SNS();
-            return new snsconn.publish({
->>>>>>> a72584a6
                 Message: JSON.stringify(item),
                 TopicArn: this.topic.id,
             }).promise();
