--- conflicted
+++ resolved
@@ -14,11 +14,7 @@
         "typescript": "^2.1.4"
     },
     "peerDependencies": {
-<<<<<<< HEAD
-        "@pulumi/aws": "^0.11.2",
-		"@pulumi/aws-infra": "latest",
-=======
->>>>>>> 64371ff5
+        "@pulumi/aws-infra": "latest",
         "@pulumi/cloud": "latest",
         "@pulumi/cloud-aws": "latest"
     }
