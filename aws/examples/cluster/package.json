--- conflicted
+++ resolved
@@ -7,21 +7,12 @@
         "build": "tsc"
     },
     "dependencies": {
+        "pulumi": "latest",
         "@pulumi/cloud": "latest",
         "@pulumi/cloud-aws": "latest"
     },
     "devDependencies": {
         "@types/node": "^8.0.27",
         "typescript": "^2.1.4"
-<<<<<<< HEAD
-    },
-    "peerDependencies": {
-        "pulumi": "*",
-        "@pulumi/cloud": "*",
-        "@pulumi/cloud-aws": "*"
-    },
-    "dependencies": {}
-=======
     }
->>>>>>> 1986847f
 }