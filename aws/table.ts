// Copyright 2016-2018, Pulumi Corporation.
//
// Licensed under the Apache License, Version 2.0 (the "License");
// you may not use this file except in compliance with the License.
// You may obtain a copy of the License at
//
//     http://www.apache.org/licenses/LICENSE-2.0
//
// Unless required by applicable law or agreed to in writing, software
// distributed under the License is distributed on an "AS IS" BASIS,
// WITHOUT WARRANTIES OR CONDITIONS OF ANY KIND, either express or implied.
// See the License for the specific language governing permissions and
// limitations under the License.

import * as aws from "@pulumi/aws";
import * as cloud from "@pulumi/cloud";
import * as pulumi from "@pulumi/pulumi";
import { RunError } from "@pulumi/pulumi/errors";

function pulumiKeyTypeToDynamoKeyType(keyType: cloud.PrimaryKeyType): string {
    switch (keyType) {
        case "string": return "S";
        case "number": return "N";
        case "boolean": return "B";
        default: throw new RunError(`Unsupported key type ${keyType} - expected "string", "number" or "boolean"`);
    }
}

const consistentRead = true;

export class Table extends pulumi.ComponentResource implements cloud.Table {
    public readonly primaryKey: pulumi.Output<string>;
    public readonly primaryKeyType: pulumi.Output<string>;
    public readonly dynamodbTable: aws.dynamodb.Table;

    public get: (query: Object) => Promise<any>;
    public insert: (item: Object) => Promise<void>;
    public scan: { (): Promise<any[]>; (callback: (items: any[]) => Promise<boolean>): Promise<void>; };
    public delete: (query: Object) => Promise<void>;
    public update: (query: Object, updates: Object) => Promise<void>;

    constructor(name: string,
                primaryKey?: pulumi.Input<string>,
                primaryKeyType?: pulumi.Input<cloud.PrimaryKeyType>,
                opts?: pulumi.ResourceOptions) {
        if (primaryKey === undefined) {
            primaryKey = "id";
        }
        if (primaryKeyType === undefined) {
            primaryKeyType = "string";
        }

        super("cloud:table:Table", name, { }, opts);

        this.primaryKey = pulumi.output(primaryKey);
        this.primaryKeyType = pulumi.output(primaryKeyType);

        this.dynamodbTable = new aws.dynamodb.Table(name, {
            attributes: [{
                name: primaryKey,
                type: pulumi.output(primaryKeyType).apply(t => pulumiKeyTypeToDynamoKeyType(t)),
            }],
            hashKey: primaryKey,
            billingMode: "PAY_PER_REQUEST",
        }, { parent: this });

        const tableName = this.dynamodbTable.name;

        this.get = async (query) => {
            const db = new aws.sdk.DynamoDB.DocumentClient();
            const result = await db.get({
                TableName: tableName.get(),
                Key: query,
                ConsistentRead: consistentRead,
            }).promise();

            return result.Item;
        };
        this.insert = async (item) => {
            const db = new aws.sdk.DynamoDB.DocumentClient();
            await db.put({
                TableName: tableName.get(),
                Item: item,
            }).promise();
        };
        this.scan = <any>(async (callback?: (items: any[]) => Promise<boolean>) => {
            let items: any[] | undefined;
            if (callback === undefined) {
                items = [];
                callback = (page: any[]) => {
                    items!.push(...page);
                    return Promise.resolve(true);
                };
            }

            const db = new aws.sdk.DynamoDB.DocumentClient();
            const params: any = {
                TableName: tableName.get(),
                ConsistentRead: consistentRead,
            };
            while (true) {
                const result = await db.scan(params).promise();
                const acceptMore = await callback(<any[]>result.Items);
                if (!acceptMore || (result.LastEvaluatedKey === undefined)) {
                    break;
                }
                params.ExclusiveStartKey = result.LastEvaluatedKey;
            }

            if (items !== undefined) {
                return items;
            }
            else {
                return;
            }
        });
        this.update = async (query: any, updates: any) => {
            let updateExpression = "";
            const attributeValues: {[key: string]: any} = {};
            for (const key of Object.keys(updates)) {
                const val = updates[key];
                if (updateExpression === "") {
                    updateExpression += "SET ";
                } else {
                    updateExpression += ", ";
                }
                updateExpression += `${key} = :${key}`;
                attributeValues[`:${key}`] = val;
            }
            const db = new aws.sdk.DynamoDB.DocumentClient();
            await db.update({
                TableName: tableName.get(),
                Key: query,
                UpdateExpression: updateExpression,
                ExpressionAttributeValues: attributeValues,
            }).promise();
        };
        this.delete = async (query) => {
            const db = new aws.sdk.DynamoDB.DocumentClient();
            await db.delete({
                TableName: tableName.get(),
                Key: query,
            }).promise();
        };

        this.registerOutputs({
<<<<<<< HEAD
            primaryKey,
            primaryKeyType,
=======
            primaryKey: this.primaryKey,
            primaryKeyType: this.primaryKeyType,
>>>>>>> 85406c0b
            dynamodbTable: this.dynamodbTable,
        });
    }
}<|MERGE_RESOLUTION|>--- conflicted
+++ resolved
@@ -144,13 +144,8 @@
         };
 
         this.registerOutputs({
-<<<<<<< HEAD
-            primaryKey,
-            primaryKeyType,
-=======
             primaryKey: this.primaryKey,
             primaryKeyType: this.primaryKeyType,
->>>>>>> 85406c0b
             dynamodbTable: this.dynamodbTable,
         });
     }
