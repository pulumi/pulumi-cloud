// Copyright 2016-2017, Pulumi Corporation.  All rights reserved.

import * as aws from "@pulumi/aws";
import * as cloud from "@pulumi/cloud";
import * as crypto from "crypto";
import * as fs from "fs";
import * as mime from "mime";
import * as fspath from "path";
import * as pulumi from "pulumi";
import { Function } from "./function";
import { sha1hash } from "./utils";

// StaticRoute is a registered static file route, backed by an S3 bucket.
export interface StaticRoute {
    path: string;
    localPath: string;
    options: cloud.ServeStaticOptions;
}

// Route is a registered dynamic route, backed by a serverless Lambda.
export interface Route {
    method: string;
    path: string;
    handlers: cloud.RouteHandler[];
}

export class HttpEndpoint implements cloud.HttpEndpoint {
    private readonly name: string;
    private readonly staticRoutes: StaticRoute[];
    private readonly routes: Route[];
    private readonly customDomains: cloud.Domain[];
    private isPublished: boolean;

    // Outside API (constructor and methods)

    constructor(name: string) {
        this.name = name;
        this.staticRoutes = [];
        this.routes = [];
        this.customDomains = [];
        this.isPublished = false;
    }

    public static(path: string, localPath: string, options?: cloud.ServeStaticOptions) {
        if (!path.startsWith("/")) {
            path = "/" + path;
        }
        this.staticRoutes.push({ path, localPath, options: options || {} });
    }

    public route(method: string, path: string, ...handlers: cloud.RouteHandler[]) {
        if (!path.startsWith("/")) {
            path = "/" + path;
        }
        this.routes.push({ method: method, path: path, handlers: handlers });
    }

    public get(path: string, ...handlers: cloud.RouteHandler[]) {
        this.route("GET", path, ...handlers);
    }

    public put(path: string, ...handlers: cloud.RouteHandler[]) {
        this.route("PUT", path, ...handlers);
    }

    public post(path: string, ...handlers: cloud.RouteHandler[]) {
        this.route("POST", path, ...handlers);
    }

    public delete(path: string, ...handlers: cloud.RouteHandler[]) {
        this.route("DELETE", path, ...handlers);
    }

    public options(path: string, ...handlers: cloud.RouteHandler[]) {
        this.route("OPTIONS", path, ...handlers);
    }

    public all(path: string, ...handlers: cloud.RouteHandler[]) {
        this.route("ANY", path, ...handlers);
    }

    public attachCustomDomain(domain: cloud.Domain): void {
        this.customDomains.push(domain);
    }

    public publish(): cloud.HttpDeployment {
        if (this.isPublished) {
            throw new Error("This endpoint is already published and cannot be re-published.");
        }
        // Create a unique name prefix that includes the name plus all the registered routes.
        this.isPublished = true;
        return new HttpDeployment(this.name, this.staticRoutes, this.routes, this.customDomains);
    }
}

// HttpDeployment actually performs a deployment of a set of HTTP API Gateway resources.
export class HttpDeployment extends pulumi.ComponentResource implements cloud.HttpDeployment {
    public readonly staticRoutes: StaticRoute[];
    public readonly customDomains: cloud.Domain[];

    public /*out*/ readonly url: pulumi.Computed<string>; // the URL for this deployment.
    public /*out*/ readonly customDomainNames: pulumi.Computed<string>[]; // any custom domain names.

    private static registerStaticRoutes(
            apiName: string,
            staticRoutes: StaticRoute[],
            swagger: SwaggerSpec) {

        // If there are no static files or directories, then we can bail out early.
        if (staticRoutes.length === 0) {
            return;
        }

        const method: string = swaggerMethod("GET");

        // Create a bucket to place all the static data under.
        const bucket = new aws.s3.Bucket(safeS3BucketName(apiName));

        function createRole(key: string) {
            // Create a role and attach it so that this route can access the AWS bucket.
            const role = new aws.iam.Role(key, {
                assumeRolePolicy: JSON.stringify(apigatewayAssumeRolePolicyDocument),
            });
            const attachment = new aws.iam.RolePolicyAttachment(key, {
                role: role,
                policyArn: aws.iam.AmazonS3FullAccess,
            });

            return role;
        }

        // For each static file, just make a simple bucket object to hold it, and create a swagger
        // path that routes from the file path to the arn for the bucket object.
        //
        // For static directories, use greedy api-gateway path matching so that we can map a single
        // api gateway route to all the s3 bucket objects we create for the files in these
        // directories.
        for (const route of staticRoutes) {
            const stat = fs.statSync(route.localPath);
            if (stat.isFile()) {
                processFile(route);
            }
            else if (stat.isDirectory()) {
                processDirectory(route);
            }
        }

        function createBucketObject(key: string, localPath: string, contentType?: string) {
            const obj = new aws.s3.BucketObject(key, {
                bucket: bucket,
                key: key,
                source: new pulumi.asset.FileAsset(localPath),
                contentType: contentType || mime.getType(localPath) || undefined,
            });
        }

        function processFile(route: StaticRoute) {
            const key = apiName + sha1hash(method + ":" + route.path);
            const role = createRole(key);

            createBucketObject(key, route.localPath, route.options.contentType);

            const pathSpec = createPathSpecObject(bucket, key, role);
            swagger.paths[route.path] = { [method]: pathSpec };
        }

        function processDirectory(directory: StaticRoute) {
            const directoryServerPath = directory.path.endsWith("/")
                ? directory.path
                : directory.path + "/";

            const directoryKey = apiName + sha1hash(method + ":" + directoryServerPath);
            const role = createRole(directoryKey);

            let startDir = directory.localPath.startsWith("/")
                ? directory.localPath
                : fspath.join(process.cwd(), directory.localPath);

            if (!startDir.endsWith(fspath.sep)) {
                startDir = fspath.join(startDir, fspath.sep);
            }

            const options = directory.options;

            // If the user has supplied 'false' for options.index, then no speciam index file served
            // at the root. Otherwise if they've supplied an actual filename to serve as the index
            // file then use what they've provided.  Otherwise attempt to serve "index.html" at the
            // root (if it exists).
            const indexFile = options && options.index === false
                ? undefined
                : options !== undefined && typeof options.index === "string"
                    ? options.index
                    : "index.html";

            const indexPath = indexFile === undefined ? undefined : fspath.join(startDir, indexFile);

            // Recursively walk the directory provided, creating bucket objects for all the files we
            // encounter.
            function walk(dir: string) {
                const children = fs.readdirSync(dir);

                for (const childName of children) {
                    const childPath = fspath.join(dir, childName);
                    const stats = fs.statSync(childPath);

                    if (stats.isDirectory()) {
                        walk(childPath);
                    }
                    else if (stats.isFile()) {
                        const childRelativePath = childPath.substr(startDir.length);
                        const childUrn = directoryKey + "/" + childRelativePath;

                        createBucketObject(childUrn, childPath);

                        if (childPath === indexPath) {
                            // We hit the file that we also want to serve as the index file. Create
                            // a specific swagger path from the server root path to it.
                            const indexPathSpec = createPathSpecObject(bucket, childUrn, role);
                            swagger.paths[directoryServerPath] = { [method]: indexPathSpec };
                        }
                    }
                }
            }

            walk(startDir);

            // Take whatever path the client wants to host this folder at, and add the
            // greedy matching predicate to the end.

            const swaggerPath = directoryServerPath + "{proxy+}";
            const pathSpec = createPathSpecObject(bucket, directoryKey, role, "proxy");
            swagger.paths[swaggerPath] = { [swaggerMethod("any")]: pathSpec };
        }
    }

    private static registerRoutes(apiName: string, routes: Route[], swagger: SwaggerSpec): {[key: string]: Function} {
        const lambdas: {[key: string]: Function} = {};
        for (const route of routes) {
            const method: string = swaggerMethod(route.method);
            const lambda = new Function(
                apiName + sha1hash(method + ":" + route.path),
                (ev: APIGatewayRequest, ctx, cb) => {
                    let body: any;
                    if (ev.body !== null) {
                        if (ev.isBase64Encoded) {
                            body = Buffer.from(ev.body, "base64");
                        } else {
                            body = Buffer.from(ev.body, "utf8");
                        }
                    }

                    ctx.callbackWaitsForEmptyEventLoop = false;

                    const reqres = apiGatewayToRequestResponse(ev, body, cb);
                    let i = 0;
                    const next = () => {
                        const nextHandler = route.handlers[i++];
                        if (nextHandler !== undefined) {
                            nextHandler(reqres.req, reqres.res, next);
                        }
                    };
                    next();
                },
            );
            lambdas[method + ":" + route.path] = lambda;

            if (!swagger.paths[route.path]) {
                swagger.paths[route.path] = {};
            }
            swagger.paths[route.path][method] = createPathSpecLambda(lambda.lambda);
        }
        return lambdas;
    }

    private static registerCustomDomains(apiName: string, api: aws.apigateway.RestApi,
                                         domains: cloud.Domain[]): pulumi.Computed<string>[] {
        const names: pulumi.Computed<string>[] = [];
        for (const domain of domains) {
            const awsDomain = new aws.apigateway.DomainName(apiName + "-" + domain.domainName, {
                domainName: domain.domainName,
                certificateName: domain.domainName,
                certificateBody: domain.certificateBody,
                certificatePrivateKey: domain.certificatePrivateKey,
                certificateChain: domain.certificateChain,
            });

            const basePathMapping = new aws.apigateway.BasePathMapping(apiName + "-" + domain.domainName, {
                restApi: api,
                stageName: stageName,
                domainName: awsDomain.domainName,
            });

            names.push(awsDomain.cloudfrontDomainName);
        }
        return names;
    }

    constructor(name: string,
                staticRoutes: StaticRoute[],
                routes: Route[],
                customDomains: cloud.Domain[]) {
        super(
            "cloud:http:HttpEndpoint",
            name,
            {
                staticRoutes: staticRoutes,
                routes: routes,
                customDomains: customDomains,
            },
            () => {
                // Create a SwaggerSpec and then expand out all of the static files and routes.
                const swagger: SwaggerSpec = createBaseSpec(name);
                HttpDeployment.registerStaticRoutes(name, staticRoutes, swagger);
                const lambdas: {[key: string]: Function} = HttpDeployment.registerRoutes(name, routes, swagger);

                // Now stringify the resulting swagger specification and create the various API Gateway objects.
                const api = new aws.apigateway.RestApi(name, {
                    body: createSwaggerString(swagger),
                });

                const bodyHash = createSwaggerHash(swagger);
                const deployment = new aws.apigateway.Deployment(`${name}_${bodyHash}`, {
                    restApi: api,
                    stageName: "",
                    description: `Deployment of version ${name}_${bodyHash}`,
                });

                const stage = new aws.apigateway.Stage(name, {
                    stageName: stageName,
                    description: "The current deployment of the API.",
                    restApi: api,
                    deployment: deployment,
                });

                // Ensure that the permissions allow the API Gateway to invoke the lambdas.
                for (const path of Object.keys(swagger.paths)) {
                    for (let method of Object.keys(swagger.paths[path])) {
                        const lambda = lambdas[method + ":" + path];
                        if (lambda !== undefined) {
                            if (method === "x-amazon-apigateway-any-method") {
                                method = "*";
                            }
                            else {
                                method = method.toUpperCase();
                            }
                            const permissionName = name + "_invoke_" + sha1hash(method + path);
                            const invokePermission = new aws.lambda.Permission(permissionName, {
                                action: "lambda:invokeFunction",
                                function: lambda.lambda,
                                principal: "apigateway.amazonaws.com",
                                sourceArn: deployment.executionArn.then((arn: aws.ARN | undefined) =>
                                    arn && (arn + stageName + "/" + method + path)),
                            });
                        }
                    }
                }

                // If there are any custom domains, attach them now.
                const customDomainNames: pulumi.Computed<string>[] =
                    HttpDeployment.registerCustomDomains(name, api, customDomains);

                // Finally, manufacture a URL and set it as an output property.
                return {
<<<<<<< HEAD
                    url: deployment.invokeUrl.then(u => u + stageName),
=======
                    url: deployment.invokeUrl.then(url => url + stageName),
>>>>>>> e6632259
                    customDomainNames: customDomainNames,
                };
            },
        );
    }
}

interface SwaggerSpec {
    swagger: string;
    info: SwaggerInfo;
    paths: { [path: string]: { [method: string]: SwaggerOperationAsync; }; };
    "x-amazon-apigateway-binary-media-types"?: string[];
}

// createSwaggerString creates a JSON string out of a Swagger spec object.  This is required versus
// an ordinary JSON.stringify because the spec contains computed values.
async function createSwaggerString(spec: SwaggerSpec): Promise<string> {
    const paths: {[path: string]: {[method: string]: SwaggerOperation} } = {};
    for (const path of Object.keys(spec.paths)) {
        paths[path] = {};
        for (const method of Object.keys(spec.paths[path])) {
            paths[path][method] = await resolveOperationPromises(spec.paths[path][method]);
        }
    }

    // After all values have settled, we can produce the resulting string.
    return JSON.stringify({
        swagger: spec.swagger,
        info: spec.info,
        paths: paths,
        "x-amazon-apigateway-binary-media-types": spec["x-amazon-apigateway-binary-media-types"],
    });

    // local functions
    async function resolveOperationPromises(op: SwaggerOperationAsync): Promise<SwaggerOperation> {
        return {
            parameters: op.parameters,
            responses: op.responses,
            "x-amazon-apigateway-integration": await resolveIntegrationPromises(op["x-amazon-apigateway-integration"]),
        };
    }

    async function resolveIntegrationPromises(op: ApigatewayIntegrationAsync): Promise<ApigatewayIntegration> {
        return {
            requestParameters: op.requestParameters,
            passthroughBehavior: op.passthroughBehavior,
            httpMethod: op.httpMethod,
            type: op.type,
            responses: op.responses,
            uri: await op.uri,
            credentials: await op.credentials,
        };
    }
}

// createSwaggerHash produces a hash that let's us know when any paths change in the swagger spec.
// Note: we need this hash up front when creating deployments/stages (as those must be recreated) if
// any spec routes change.  However, parts of the spec are promises, which we can't observe when
// creating those resources.  This means we'll only recreate those resources if the routes change.
// We will not recreate them if only the promise parts of them change.
function createSwaggerHash(spec: SwaggerSpec): string {
    return sha1hash(JSON.stringify(spec, (key, value) => {
        // http://www.ecma-international.org/ecma-262/6.0/#sec-promise.resolve
        // > The resolve function returns either a new promise resolved with the passed argument, or
        //   the argument itself if the argument is a promise produced by this constructor.
        if (Promise.resolve(value) === value) {
            return `computed(${key})`;
        }
        else {
            return value;
        }
    }));
}

interface SwaggerInfo {
    title: string;
    version: string;
}

interface ApigatewayIntegrationBase {
    requestParameters?: any;
    passthroughBehavior?: string;
    httpMethod: string;
    type: string;
    responses?: { [pattern: string]: SwaggerAPIGatewayIntegrationResponse };
}

interface ApigatewayIntegration extends ApigatewayIntegrationBase {
    uri: string;
    credentials?: string;
}

interface ApigatewayIntegrationAsync extends ApigatewayIntegrationBase {
    uri: Promise<string>;
    credentials?: Promise<string>;
}

interface SwaggerOperationAsync {
    parameters?: any[];
    responses?: { [code: string]: SwaggerResponse };
    "x-amazon-apigateway-integration": ApigatewayIntegrationAsync;
}

interface SwaggerOperation {
    parameters?: any[];
    responses?: { [code: string]: SwaggerResponse };
    "x-amazon-apigateway-integration": ApigatewayIntegration;
}

interface SwaggerResponse {
    description: string;
    schema?: SwaggerSchema;
    headers?: { [header: string]: SwaggerHeader };
}

interface SwaggerSchema {
    type: string;
}

interface SwaggerHeader {
    type: "string" | "number" | "integer" | "boolean" | "array";
    items?: SwaggerItems;
}

interface SwaggerItems {
    type: "string" | "number" | "integer" | "boolean" | "array";
    items?: SwaggerItems;
}

interface SwaggerAPIGatewayIntegrationResponse {
    statusCode: string;
    responseParameters?: { [key: string]: string };
}

function createBaseSpec(apiName: string): SwaggerSpec {
    return {
        swagger: "2.0",
        info: { title: apiName, version: "1.0" },
        paths: {},
        "x-amazon-apigateway-binary-media-types": [ "*/*" ],
    };
}

function createPathSpecLambda(lambda: aws.lambda.Function): SwaggerOperationAsync {
    const region = aws.config.requireRegion();

    async function computeUri() {
        const lambdaARN: aws.ARN = await lambda.arn || "computed(lambda.arn)";
        return "arn:aws:apigateway:" + region + ":lambda:path/2015-03-31/functions/" + lambdaARN + "/invocations";
    }

    return {
        "x-amazon-apigateway-integration": {
            uri: computeUri(),
            passthroughBehavior: "when_no_match",
            httpMethod: "POST",
            type: "aws_proxy",
        },
    };
}

function createPathSpecObject(
        bucket: aws.s3.Bucket,
        key: string,
        role: aws.iam.Role,
        pathParameter?: string): SwaggerOperationAsync {

    const region = aws.config.requireRegion();

    async function computeCredentials() {
        const roleARN: aws.ARN = await role.arn || "computed(role.arn)";
        return roleARN;
    }

    async function computeUri() {
        const bucketName: string = await bucket.bucket || "computed(bucket.name)";

        const uri = `arn:aws:apigateway:${region}:s3:path/${bucketName}/${key}${
            (pathParameter ? `/{${pathParameter}}` : ``)}`;

        return uri;
    }

    const result: SwaggerOperationAsync = {
        responses: {
            "200": {
                description: "200 response",
                schema: { type: "object" },
                headers: {
                    "Content-Type": { type: "string" },
                    "content-type": { type: "string" },
                },
            },
            "400": {
                description: "400 response",
            },
            "500": {
                description: "500 response",
            },
        },
        "x-amazon-apigateway-integration": {
            credentials: computeCredentials(),
            uri: computeUri(),
            passthroughBehavior: "when_no_match",
            httpMethod: "GET",
            type: "aws",
            responses: {
                "4\\d{2}": {
                    statusCode: "400",
                },
                "default": {
                    statusCode: "200",
                    responseParameters: {
                        "method.response.header.Content-Type": "integration.response.header.Content-Type",
                        "method.response.header.content-type": "integration.response.header.content-type",
                    },
                },
                "5\\d{2}": {
                    statusCode: "500",
                },
            },
        },
    };

    if (pathParameter) {
        result.parameters = [{
            name: pathParameter,
            in: "path",
            required: true,
            type: "string",
        }];

        result["x-amazon-apigateway-integration"].requestParameters = {
            [`integration.request.path.${pathParameter}`]: `method.request.path.${pathParameter}`,
        };
    }

    return result;
}

function swaggerMethod(method: string): string {
    switch (method.toLowerCase()) {
        case "get":
        case "put":
        case "post":
        case "delete":
        case "options":
        case "head":
        case "patch":
            return method.toLowerCase();
        case "any":
            return "x-amazon-apigateway-any-method";
        default:
            throw new Error("Method not supported: " + method);
    }
}

const apigatewayAssumeRolePolicyDocument = {
    "Version": "2012-10-17",
    "Statement": [
        {
            "Sid": "",
            "Effect": "Allow",
            "Principal": {
                "Service": "apigateway.amazonaws.com",
            },
            "Action": "sts:AssumeRole",
        },
    ],
};

interface APIGatewayRequest {
    resource: string;
    path: string;
    httpMethod: string;
    // Note: cloud.Request.headers is typed as { [header: string]: string | string[]; }.  However,
    // currently AWS does not support duplicated headers.  See:
    //
    // https://docs.aws.amazon.com/apigateway/latest/developerguide/api-gateway-known-issues.html
    // > Duplicated headers are not supported."
    headers: { [header: string]: string; };
    queryStringParameters: { [param: string]: string; };
    pathParameters: { [param: string]: string; };
    stageVariables: { [name: string]: string; };
    requestContext: APIGatewayRequestContext;
    body: string;
    isBase64Encoded: boolean;
}

interface APIGatewayRequestContext {
    accountId: string;
    resourceId: string;
    stage: string;
    requestId: string;
    identity: APIGatewayIdentity;
    resourcePath: string;
    httpMethod: string;
    apiId: string;
}

interface APIGatewayIdentity {
    cognitoIdentityPoolId?: string;
    accountId?: string;
    cognitoIdentityId?: string;
    caller?: string;
    apiKey?: string;
    sourceIp?: string;
    cognitoAuthenticationType?: string;
    cognitoAuthenticationProvider?: string;
    userArn?: string;
    userAgent?: string;
    user?: string;
}

interface APIGatewayResponse {
    isBase64Encoded?: boolean;
    statusCode: number;
    headers?: { [header: string]: string; };
    body: string;
}

interface RequestResponse {
    req: cloud.Request;
    res: cloud.Response;
}

const stageName = "stage";
function apiGatewayToRequestResponse(ev: APIGatewayRequest, body: any,
                                     cb: (err: any, result: APIGatewayResponse) => void): RequestResponse {
    const response = {
        statusCode: 200,
        headers: <{[header: string]: string}>{},
        body: Buffer.from([]),
    };
    const req: cloud.Request = {
        headers: ev.headers,
        body: body,
        method: ev.httpMethod,
        params: ev.pathParameters,
        query: ev.queryStringParameters,
        path: ev.path,
        baseUrl: "/" + stageName,
        hostname: ev.headers["Host"],
        protocol: ev.headers["X-Forwarded-Proto"],
    };
    const res: cloud.Response = {
        status: (code: number) => {
            response.statusCode = code;
            return res;
        },
        setHeader: (name: string, value: string) => {
            response.headers![name] = value;
            return res;
        },
        write: (data: string | Buffer, encoding?: string) => {
            if (encoding === undefined) {
                encoding = "utf8";
            }
            if (typeof data === "string") {
                data = Buffer.from(data, encoding);
            }
            response.body = Buffer.concat([response.body, data]);
            return res;
        },
        end: (data?: string | Buffer, encoding?: string) => {
            if (data !== undefined) {
                res.write(data, encoding);
            }
            cb(null, {
                statusCode: response.statusCode,
                headers: response.headers,
                isBase64Encoded: true,
                body: response.body.toString("base64"),
            });
        },
        json: (obj: any) => {
            res.setHeader("content-type", "application/json");
            res.end(JSON.stringify(obj));
        },
    };
    return { req, res };
}

function safeS3BucketName(apiName: string): string {
    return apiName.toLowerCase().replace(/[^a-z0-9\-]/g, "");
}

<|MERGE_RESOLUTION|>--- conflicted
+++ resolved
@@ -361,11 +361,7 @@
 
                 // Finally, manufacture a URL and set it as an output property.
                 return {
-<<<<<<< HEAD
-                    url: deployment.invokeUrl.then(u => u + stageName),
-=======
                     url: deployment.invokeUrl.then(url => url + stageName),
->>>>>>> e6632259
                     customDomainNames: customDomainNames,
                 };
             },
