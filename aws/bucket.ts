// Copyright 2016-2018, Pulumi Corporation.
//
// Licensed under the Apache License, Version 2.0 (the "License");
// you may not use this file except in compliance with the License.
// You may obtain a copy of the License at
//
//     http://www.apache.org/licenses/LICENSE-2.0
//
// Unless required by applicable law or agreed to in writing, software
// distributed under the License is distributed on an "AS IS" BASIS,
// WITHOUT WARRANTIES OR CONDITIONS OF ANY KIND, either express or implied.
// See the License for the specific language governing permissions and
// limitations under the License.

import * as aws from "@pulumi/aws";
import * as cloud from "@pulumi/cloud";
import * as pulumi from "@pulumi/pulumi";

<<<<<<< HEAD
import * as callback from "./callback";

export type BucketHandler = callback.AwsCallback<(args: cloud.BucketHandlerArgs) => Promise<void>>;
=======
import { createCallbackFunction } from "./function";
>>>>>>> f6079712

export class Bucket extends pulumi.ComponentResource implements cloud.Bucket {
    public bucket: aws.s3.Bucket;

    public get: (key: string) => Promise<Buffer>;
    public put: (key: string, contents: Buffer) => Promise<void>;
    public delete: (key: string) => Promise<void>;

    constructor(name: string, opts?: pulumi.ResourceOptions) {
        super("cloud:bucket:Bucket", name, {}, opts);

        // If `protect` is true, we will prevent the bucket from being destroyed
        //
        // TODO[pulumi/pulumi#782]: We shouldn't have to pass this explicitly to the child resource, it should be
        // implicit that a protected component protects all its children from being deleted.
        const preventDestroy = opts && opts.protect;

        this.bucket = new aws.s3.Bucket(name, {
            serverSideEncryptionConfiguration: {
                rule: {
                    applyServerSideEncryptionByDefault: {
                        sseAlgorithm: "AES256",
                    },
                },
            },
            // We rely on Pulumi's `protect` as a first class way to prevent deletion instead of the S3 bucket's
            // built-in `forceDestroy`. This means that by default, the bucket and all its contents can be deleted.
            forceDestroy: true,
        }, { parent: this, protect: preventDestroy });

        const bucketName = this.bucket.id;

        async function s3Client() {
            const awssdk = await import("aws-sdk");
            return new awssdk.S3();
        }

        this.get = async (key: string) => {
            const s3 = await s3Client();
            const res = await s3.getObject({
                Bucket: bucketName.get(),
                Key: key,
            }).promise();
            return <Buffer>res.Body;
        };

        this.put = async (key: string, contents: Buffer) => {
            const s3 = await s3Client();
            const res = await s3.putObject({
                Bucket: bucketName.get(),
                Key: key,
                Body: contents,
            }).promise();
        };

        this.delete = async (key: string) => {
            const s3 = await s3Client();
            const res = await s3.deleteObject({
                Bucket: bucketName.get(),
                Key: key,
            }).promise();
        };

    }

    public onPut(name: string, handler: BucketHandler, filter?: cloud.BucketFilter) {
        this.addHandler(name, handler, ["s3:ObjectCreated:*"], filter);
    }

    public onDelete(name: string, handler: BucketHandler, filter?: cloud.BucketFilter) {
        this.addHandler(name, handler, ["s3:ObjectRemoved:*"], filter);
    }

    public addHandler(name: string, handler: BucketHandler, events: string[], filter?: cloud.BucketFilter) {
        const data = callback.getOrCreateAwsCallbackData(handler);
        const handlerFunc = data.function;

        // Create the wrapper function that will convert from raw AWS S3 events to the form
        // cloud.BucketHandler expects.
        const eventHandler: aws.s3.BucketEventHandler = (ev, context, callback) => {
            const records = ev.Records || [];

            const promises: Promise<void>[] = [];
            for (const record of records) {
                // Construct an event arguments object and call the user handler.
                promises.push(handlerFunc({
                    key: record.s3.object.key,
                    size: record.s3.object.size,
                    eventTime: record.eventTime,
                }));
            }

            // Combine the results of all user handlers, and invoke the Lambda callback with results.
            Promise.all(promises).then(
                _ => callback(undefined, undefined),
                err => callback(err, undefined));
        };

<<<<<<< HEAD
        const lambda = callback.createCallbackFunction(name, eventHandler, data, { parent: this });
=======
        // Create the CallbackFunction in the cloud layer as opposed to just passing the javascript
        // callback down to pulumi-aws directly.  This ensures that the right configuration values
        // are used that will appropriately respect user settings around things like
        // codepaths/policies etc.
        const opts = { parent: this };
        const lambda = createCallbackFunction(
            name, eventHandler, /*isFactoryFunction:*/ false, opts);
>>>>>>> f6079712

        // Register for the raw s3 events from the bucket.
        filter = filter || {};
        this.bucket.onEvent(name, lambda, {
            events: events,
            filterPrefix: filter.keyPrefix,
            filterSuffix: filter.keySuffix,
        }, opts);
    }
}<|MERGE_RESOLUTION|>--- conflicted
+++ resolved
@@ -16,13 +16,9 @@
 import * as cloud from "@pulumi/cloud";
 import * as pulumi from "@pulumi/pulumi";
 
-<<<<<<< HEAD
 import * as callback from "./callback";
 
 export type BucketHandler = callback.AwsCallback<(args: cloud.BucketHandlerArgs) => Promise<void>>;
-=======
-import { createCallbackFunction } from "./function";
->>>>>>> f6079712
 
 export class Bucket extends pulumi.ComponentResource implements cloud.Bucket {
     public bucket: aws.s3.Bucket;
@@ -121,17 +117,12 @@
                 err => callback(err, undefined));
         };
 
-<<<<<<< HEAD
-        const lambda = callback.createCallbackFunction(name, eventHandler, data, { parent: this });
-=======
         // Create the CallbackFunction in the cloud layer as opposed to just passing the javascript
         // callback down to pulumi-aws directly.  This ensures that the right configuration values
         // are used that will appropriately respect user settings around things like
         // codepaths/policies etc.
         const opts = { parent: this };
-        const lambda = createCallbackFunction(
-            name, eventHandler, /*isFactoryFunction:*/ false, opts);
->>>>>>> f6079712
+        const lambda = callback.createCallbackFunction(name, eventHandler, data, opts);
 
         // Register for the raw s3 events from the bucket.
         filter = filter || {};
