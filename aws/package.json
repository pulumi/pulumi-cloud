{
    "name": "@pulumi/cloud-aws",
    "version": "${VERSION}",
    "license": "Apache 2.0",
    "description": "An implementation of the Pulumi Framework for targeting Amazon Web Services (AWS).",
    "keywords": [
        "pulumi",
        "cloud",
        "aws"
    ],
    "homepage": "https://pulumi.io",
    "repository": "https://github.com/pulumi/pulumi-cloud",
    "dependencies": {
        "@pulumi/aws": "^0.14.0",
        "@pulumi/aws-infra": "^0.14.0",
<<<<<<< HEAD
        "@pulumi/pulumi": "^0.14.0",
=======
        "@pulumi/pulumi": "^0.14.3",
>>>>>>> 29bde749
        "mime": "^2.0.3",
        "semver": "^5.4.0"
    },
    "devDependencies": {
        "@types/aws-sdk": "^2.7.0",
        "@types/mime": "^2.0.0",
        "@types/node": "^8.0.26",
        "@types/semver": "^5.4.0",
        "tslint": "^5.7.0",
        "typescript": "^2.6.2"
    },
    "peerDependencies": {
        "@pulumi/cloud": "${VERSION}"
    }
}<|MERGE_RESOLUTION|>--- conflicted
+++ resolved
@@ -13,11 +13,7 @@
     "dependencies": {
         "@pulumi/aws": "^0.14.0",
         "@pulumi/aws-infra": "^0.14.0",
-<<<<<<< HEAD
-        "@pulumi/pulumi": "^0.14.0",
-=======
         "@pulumi/pulumi": "^0.14.3",
->>>>>>> 29bde749
         "mime": "^2.0.3",
         "semver": "^5.4.0"
     },
