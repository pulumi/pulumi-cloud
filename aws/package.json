--- conflicted
+++ resolved
@@ -11,17 +11,10 @@
     "homepage": "https://pulumi.io",
     "repository": "https://github.com/pulumi/pulumi-cloud",
     "dependencies": {
-<<<<<<< HEAD
-        "@pulumi/pulumi": "dev",
-        "@pulumi/aws": "^0.16.6",
-        "@pulumi/aws-infra": "^0.16.2",
-        "@pulumi/docker": "^0.16.3",
-=======
-        "@pulumi/pulumi": "^0.16.11",
+        "@pulumi/pulumi": "^0.16.12",
         "@pulumi/aws": "^0.16.7",
         "@pulumi/aws-infra": "^0.16.2",
         "@pulumi/docker": "^0.16.4",
->>>>>>> 1bb073a0
         "aws-serverless-express": "^3.3.5",
         "mime": "^2.0.3",
         "semver": "^5.4.0"
