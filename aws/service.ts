// Copyright 2016-2018, Pulumi Corporation.
//
// Licensed under the Apache License, Version 2.0 (the "License");
// you may not use this file except in compliance with the License.
// You may obtain a copy of the License at
//
//     http://www.apache.org/licenses/LICENSE-2.0
//
// Unless required by applicable law or agreed to in writing, software
// distributed under the License is distributed on an "AS IS" BASIS,
// WITHOUT WARRANTIES OR CONDITIONS OF ANY KIND, either express or implied.
// See the License for the specific language governing permissions and
// limitations under the License.

import * as aws from "@pulumi/aws";
import * as cloud from "@pulumi/cloud";
import * as pulumi from "@pulumi/pulumi";
import { CloudCluster, CloudNetwork } from "./shared";

import * as docker from "@pulumi/docker";
import * as config from "./config";

import { createNameWithStackInfo, getCluster, getComputeIAMRolePolicies,
    getGlobalInfrastructureResource, getOrCreateNetwork } from "./shared";
import * as utils from "./utils";

interface ContainerPortLoadBalancer {
    loadBalancer: aws.elasticloadbalancingv2.LoadBalancer;
    targetGroup: aws.elasticloadbalancingv2.TargetGroup;
    protocol: cloud.ContainerProtocol;
}

// createLoadBalancer allocates a new Load Balancer and TargetGroup that can be attached to a Service container and port
// pair.
function createLoadBalancer(
        parent: pulumi.Resource,
        cluster: CloudCluster,
        serviceName: string,
        containerName: string,
        portMapping: cloud.ContainerPort,
        network: CloudNetwork): ContainerPortLoadBalancer {

    // Load balancers need *very* short names, so we unfortunately have to hash here.
    //
    // Note: Technically, we can only support one LB per service, so only the service name is needed here, but we
    // anticipate this will not always be the case, so we include a set of values which must be unique.
    const longName = `${serviceName}-${containerName}-${portMapping.port}`;
    const shortName = utils.sha1hash(`${longName}`);

    // Create an internal load balancer if requested.
    const internal = network.usePrivateSubnets && !portMapping.external;
    const portMappingProtocol: cloud.ContainerProtocol = portMapping.protocol || "tcp";

    // See what kind of load balancer to create (application L7 for HTTP(S) traffic, or network L4 otherwise).
    // Also ensure that we have an SSL certificate for termination at the LB, if that was requested.
    let protocol: string;
    let targetProtocol: string;
    let useAppLoadBalancer: boolean;
    let useCertificateARN: string | undefined;
    switch (portMappingProtocol) {
        case "https":
            protocol = "HTTPS";
            // Set the target protocol to HTTP, so that the ELB terminates the SSL traffic.
            // IDEA: eventually we should let users choose where the SSL termination occurs.
            targetProtocol = "HTTP";
            useAppLoadBalancer = true;
            useCertificateARN = config.acmCertificateARN;
            if (!useCertificateARN) {
                throw new Error("Cannot create Service for HTTPS trafic. No ACM certificate ARN configured.");
            }
            break;
        case "http":
            protocol = "HTTP";
            targetProtocol = "HTTP";
            useAppLoadBalancer = true;
            break;
        case "udp":
            throw new Error("UDP protocol unsupported for Services");
        case "tcp":
            protocol = "TCP";
            targetProtocol = "TCP";
            useAppLoadBalancer = false;
            break;
        default:
            throw new Error(`Unrecognized Service protocol: ${portMapping.protocol}`);
    }

    const loadBalancer = new aws.elasticloadbalancingv2.LoadBalancer(shortName, {
        loadBalancerType: useAppLoadBalancer ? "application" : "network",
        subnets: network.publicSubnetIds,
        internal: internal,
        // If this is an application LB, we need to associate it with the ECS cluster's security group, so
        // that traffic on any ports can reach it.  Otherwise, leave blank, and default to the VPC's group.
        securityGroups: (useAppLoadBalancer && cluster.securityGroupId) ? [ cluster.securityGroupId ] : undefined,
        tags: {
            Name: longName,
        },
    }, {parent: parent});

    // Create the target group for the new container/port pair.
    const target = new aws.elasticloadbalancingv2.TargetGroup(shortName, {
        port: portMapping.targetPort || portMapping.port,
        protocol: targetProtocol,
        vpcId: network.vpcId,
        deregistrationDelay: 180, // 3 minutes
        tags: {
            Name: longName,
        },
        targetType: "ip",
    }, { parent: parent });

    // Listen on the requested port on the LB and forward to the target.
    const listener = new aws.elasticloadbalancingv2.Listener(longName, {
        loadBalancerArn: loadBalancer!.arn,
        protocol: protocol,
        certificateArn: useCertificateARN,
        port: portMapping.port,
        defaultAction: {
            type: "forward",
            targetGroupArn: target.arn,
        },
        // If SSL is used, we automatically insert the recommended ELB security policy from
        // http://docs.aws.amazon.com/elasticloadbalancing/latest/application/create-https-listener.html.
        sslPolicy: useCertificateARN ? "ELBSecurityPolicy-2016-08" : undefined,
    }, { parent: parent });

    return {
        loadBalancer: loadBalancer,
        targetGroup: target,
        protocol: portMappingProtocol,
    };
}

function getBuildImageName(build: string | cloud.ContainerBuild) {
    // Produce a hash of the build context and use that for the image name.
    let buildSig: string;
    if (typeof build === "string") {
        buildSig = build;
    }
    else {
        buildSig = build.context || ".";
        if (build.dockerfile ) {
            buildSig += `;dockerfile=${build.dockerfile}`;
        }
        if (build.args) {
            for (const arg of Object.keys(build.args)) {
                buildSig += `;arg[${arg}]=${build.args[arg]}`;
            }
        }
    }

    return createNameWithStackInfo(`${utils.sha1hash(buildSig)}-container`);
}

// repositories contains a cache of already created ECR repositories.
const repositories = new Map<string, aws.ecr.Repository>();

// getOrCreateRepository returns the ECR repository for this image, lazily allocating if necessary.
function getOrCreateRepository(imageName: string): aws.ecr.Repository {
    let repository: aws.ecr.Repository | undefined = repositories.get(imageName);
    if (!repository) {
        repository = new aws.ecr.Repository(imageName.toLowerCase());
        repositories.set(imageName, repository);

        // Set a default lifecycle policy such that at most a single untagged image is retained.
        // We tag all cached build layers as well as the final image, so those images will never expire.
        const lifecyclePolicyDocument = {
            rules: [{
                rulePriority: 10,
                description: "remove untagged images",
                selection: {
                    tagStatus: "untagged",
                    countType: "imageCountMoreThan",
                    countNumber: 1,
                },
                action: {
                    type: "expire",
                },
            }],
        };
        const lifecyclePolicy = new aws.ecr.LifecyclePolicy(imageName.toLowerCase(), {
            policy: JSON.stringify(lifecyclePolicyDocument),
            repository: repository.name,
        });
    }
    return repository;
}

// buildImageCache remembers the digests for all past built images, keyed by image name.
const buildImageCache = new Map<string, pulumi.Output<string>>();

// makeServiceEnvName turns a service name into something suitable for an environment variable.
function makeServiceEnvName(service: string): string {
    return service.toUpperCase().replace(/-/g, "_");
}

interface ImageOptions {
    image: string;
    environment: Record<string, string>;
}

// computeImage turns the `image`, `function` or `build` setting on a `cloud.Container` into a valid Docker image
// name and environment which can be used in an ECS TaskDefinition.
function computeImage(
        parent: pulumi.Resource,
        container: cloud.Container,
<<<<<<< HEAD
        exposedPortOpt: ExposedPort | undefined,
        repository: aws.ecr.Repository | undefined): pulumi.Output<ImageOptions> {
=======
        ports: ExposedPorts | undefined): pulumi.Output<ImageOptions> {
>>>>>>> 2de4bd3b

    // Start with a copy from the container specification.
    const preEnv: Record<string, pulumi.Input<string>> =
        Object.assign({}, container.environment || {});

    // Now add entries for service discovery amongst containers exposing endpoints.
    if (exposedPortOpt) {
        const serviceEnv = makeServiceEnvName(exposedPortOpt.containerName);

        const info = exposedPortOpt.loadBalancer;
        const hostname = info.loadBalancer.dnsName;
        const hostport = exposedPortOpt.containerPort.toString();
        const hostproto = info.protocol;
        const port = hostport;
        // Populate Kubernetes and Docker links compatible environment variables.  These take the form:
        //
        //     Kubernetes:
        //         {SVCNAME}_SERVICE_HOST=10.0.0.11 (or DNS name)
        //         {SVCNAME}_SERVICE_PORT=6379
        //     Docker links:
        //         {SVCNAME}_PORT=tcp://10.0.0.11:6379 (or DNS address)
        //         {SVCNAME}_PORT_6379_TCP=tcp://10.0.0.11:6379 (or DNS address)
        //         {SVCNAME}_PORT_6379_TCP_PROTO=tcp
        //         {SVCNAME}_PORT_6379_TCP_PORT=6379
        //         {SVCNAME}_PORT_6379_TCP_ADDR=10.0.0.11 (or DNS name)
        //
        // See https://kubernetes.io/docs/concepts/services-networking/service/#discovering-services and
        // https://docs.docker.com/engine/userguide/networking/default_network/dockerlinks/ for more info.
        preEnv[`${serviceEnv}_SERVICE_HOST`] = hostname;
        preEnv[`${serviceEnv}_SERVICE_PORT`] = hostport;

        const fullHost = hostname.apply(h => `${hostproto}://${h}:${hostport}`);
        preEnv[`${serviceEnv}_PORT`] = fullHost;
        preEnv[`${serviceEnv}_PORT_${port}_TCP`] = fullHost;
        preEnv[`${serviceEnv}_PORT_${port}_TCP_PROTO`]= hostproto;
        preEnv[`${serviceEnv}_PORT_${port}_TCP_PORT`] = hostport;
        preEnv[`${serviceEnv}_PORT_${port}_TCP_ADDR`] = hostname;
    }

    if (container.build) {
        return computeImageFromBuild(parent, preEnv, container.build);
    }
    else if (container.image) {
        return createImageOptions(container.image, preEnv);
    }
    else if (container.function) {
        return computeImageFromFunction(container.function, preEnv);
    }
    else {
        throw new Error("Invalid container definition: `image`, `build`, or `function` must be provided");
    }
}

function computeImageFromBuild(
        parent: pulumi.Resource,
        preEnv: Record<string, pulumi.Input<string>>,
        build: string | cloud.ContainerBuild): pulumi.Output<ImageOptions> {

    const imageName = getBuildImageName(build);
    const repository = getOrCreateRepository(imageName);

    // This is a container to build; produce a name, either user-specified or auto-computed.
    pulumi.log.debug(`Building container image at '${build}'`, repository);
    const { repositoryUrl, registryId } = repository;

    return pulumi.all([repositoryUrl, registryId]).apply(([repositoryUrl, registryId]) =>
        computeImageFromBuildWorker(preEnv, build, imageName, repositoryUrl, registryId, parent));
}

function computeImageFromBuildWorker(
        preEnv: Record<string, pulumi.Input<string>>,
        build: string | cloud.ContainerBuild,
        imageName: string,
        repositoryUrl: string,
        registryId: string,
        logResource: pulumi.Resource): pulumi.Output<ImageOptions> {

    // See if we've already built this.
    let uniqueImageName = buildImageCache.get(imageName);
    if (uniqueImageName) {
        uniqueImageName.apply(d =>
            pulumi.log.debug(`    already built: ${imageName} (${d})`, logResource));
    }
    else {
        // If we haven't, build and push the local build context to the ECR repository.  Then return
        // the unique image name we pushed to.  The name will change if the image changes ensuring
        // the TaskDefinition get's replaced IFF the built image changes.
        uniqueImageName = docker.buildAndPushImage(imageName, build, repositoryUrl, logResource, async () => {
            // Construct Docker registry auth data by getting the short-lived authorizationToken from ECR, and
            // extracting the username/password pair after base64-decoding the token.
            //
            // See: http://docs.aws.amazon.com/cli/latest/reference/ecr/get-authorization-token.html
            if (!registryId) {
                throw new Error("Expected registry ID to be defined during push");
            }
            const credentials = await aws.ecr.getCredentials({ registryId: registryId });
            const decodedCredentials = Buffer.from(credentials.authorizationToken, "base64").toString();
            const [username, password] = decodedCredentials.split(":");
            if (!password || !username) {
                throw new Error("Invalid credentials");
            }
            return {
                registry: credentials.proxyEndpoint,
                username: username,
                password: password,
            };
        });

        buildImageCache.set(imageName, uniqueImageName);

        uniqueImageName.apply(d =>
            pulumi.log.debug(`    build complete: ${imageName} (${d})`, logResource));
    }

    return createImageOptions(uniqueImageName, preEnv);
}

function computeImageFromFunction(
        func: () => void,
        preEnv: Record<string, pulumi.Input<string>>): pulumi.Output<ImageOptions> {

    // TODO[pulumi/pulumi-cloud#85]: Put this in a real Pulumi-owned Docker image.
    // TODO[pulumi/pulumi-cloud#86]: Pass the full local zipped folder through to the container (via S3?)
    preEnv.PULUMI_SRC = pulumi.runtime.serializeFunctionAsync(func);

    // TODO[pulumi/pulumi-cloud#85]: move this to a Pulumi Docker Hub account.
    return createImageOptions("lukehoban/nodejsrunner", preEnv);
}

function createImageOptions(
    image: pulumi.Input<string>,
    environment: Record<string, pulumi.Input<string>>): pulumi.Output<ImageOptions> {

    return pulumi.output({ image, environment });
}

// computeContainerDefinitions builds a ContainerDefinition for a provided Containers and LogGroup.
function computeContainerDefinitions(
        parent: pulumi.Resource,
        containers: cloud.Containers,
        exposedPortOpt: ExposedPort | undefined,
        logGroup: aws.cloudwatch.LogGroup): pulumi.Output<aws.ecs.ContainerDefinition[]> {

    const containerDefinitions: pulumi.Output<aws.ecs.ContainerDefinition>[] = [];
    for (const containerName of Object.keys(containers)) {
        const container = containers[containerName];
        const containerDefinition = computeContainerDefinition(
            parent, containerName, container, ports, logGroup);
        containerDefinitions.push(containerDefinition);
    }

    return pulumi.all(containerDefinitions);
}

<<<<<<< HEAD
            const imageOptions = computeImage(parent, imageName, container, exposedPortOpt, repository);
            const portMappings = (container.ports || []).map(p => ({
                containerPort: p.targetPort || p.port,
                // From https://docs.aws.amazon.com/AmazonECS/latest/developerguide/task_definition_parameters.html:
                // > For task definitions that use the awsvpc network mode, you should only specify the containerPort.
                // > The hostPort can be left blank or it must be the same value as the containerPort.
                //
                // However, if left blank, it will be automatically populated by AWS, potentially leading to dirty
                // diffs even when no changes have been made. Since we are currently always using `awsvpc` mode, we
                // go ahead and populate it with the same value as `containerPort`.
                //
                // See https://github.com/terraform-providers/terraform-provider-aws/issues/3401.
                hostPort: p.targetPort || p.port,
            }));

            return pulumi.all([imageOptions, container, logGroup.id])
                         .apply(([imageOptions, container, logGroupId]) => {
                const keyValuePairs: { name: string, value: string }[] = [];
                for (const key of Object.keys(imageOptions.environment)) {
                    keyValuePairs.push({ name: key, value: imageOptions.environment[key] });
                }
=======
function computeContainerDefinition(
        parent: pulumi.Resource,
        containerName: string,
        container: cloud.Container,
        ports: ExposedPorts | undefined,
        logGroup: aws.cloudwatch.LogGroup): pulumi.Output<aws.ecs.ContainerDefinition> {

    const imageOptions = computeImage(parent, container, ports);
    const portMappings = (container.ports || []).map(p => ({
        containerPort: p.targetPort || p.port,
        // From https://docs.aws.amazon.com/AmazonECS/latest/developerguide/task_definition_parameters.html:
        // > For task definitions that use the awsvpc network mode, you should only specify the containerPort.
        // > The hostPort can be left blank or it must be the same value as the containerPort.
        //
        // However, if left blank, it will be automatically populated by AWS, potentially leading to dirty
        // diffs even when no changes have been made. Since we are currently always using `awsvpc` mode, we
        // go ahead and populate it with the same value as `containerPort`.
        //
        // See https://github.com/terraform-providers/terraform-provider-aws/issues/3401.
        hostPort: p.targetPort || p.port,
    }));
>>>>>>> 2de4bd3b

    return pulumi.all([imageOptions, container, logGroup.id])
                 .apply(([imageOptions, container, logGroupId]) => {
        const keyValuePairs: { name: string, value: string }[] = [];
        for (const key of Object.keys(imageOptions.environment)) {
            keyValuePairs.push({ name: key, value: imageOptions.environment[key] });
        }

        const containerDefinition: aws.ecs.ContainerDefinition = {
            name: containerName,
            image: imageOptions.image,
            command: container.command,
            cpu: container.cpu,
            memory: container.memory,
            memoryReservation: container.memoryReservation,
            portMappings: portMappings,
            environment: keyValuePairs,
            mountPoints: (container.volumes || []).map(v => ({
                containerPath: v.containerPath,
                sourceVolume: (v.sourceVolume as Volume).getVolumeName(),
            })),
            logConfiguration: {
                logDriver: "awslogs",
                options: {
                    "awslogs-group": logGroupId,
                    "awslogs-region": aws.config.requireRegion(),
                    "awslogs-stream-prefix": containerName,
                },
            },
            dockerLabels: container.dockerLabels,
        };

        return containerDefinition;
    });
}

// The ECS Task assume role policy for Task Roles
const taskRolePolicy = {
    "Version": "2012-10-17",
    "Statement": [
        {
            "Action": "sts:AssumeRole",
            "Principal": {
                "Service": "ecs-tasks.amazonaws.com",
            },
            "Effect": "Allow",
            "Sid": "",
        },
    ],
};

// Lazily initialize the role to use for ECS Tasks
let taskRole: aws.iam.Role | undefined;
function getTaskRole(): aws.iam.Role {
    if (!taskRole) {
        taskRole = new aws.iam.Role(createNameWithStackInfo("task"), {
            assumeRolePolicy: JSON.stringify(taskRolePolicy),
        }, { parent: getGlobalInfrastructureResource() });
        // TODO[pulumi/pulumi-cloud#145]: These permissions are used for both Lambda and ECS compute.
        // We need to audit these permissions and potentially provide ways for users to directly configure these.
        const policies = getComputeIAMRolePolicies();
        for (let i = 0; i < policies.length; i++) {
            const policyArn = policies[i];
            const _ = new aws.iam.RolePolicyAttachment(
                createNameWithStackInfo(`task-${utils.sha1hash(policyArn)}`), {
                    role: taskRole,
                    policyArn: policyArn,
                }, { parent: getGlobalInfrastructureResource() });
        }
    }
    return taskRole;
}

// Lazily initialize the role to use for ECS Task Execution
let executionRole: aws.iam.Role | undefined;
function getExecutionRole(): aws.iam.Role {
    if (!executionRole) {
        executionRole = new aws.iam.Role(createNameWithStackInfo("execution"), {
            assumeRolePolicy: JSON.stringify(taskRolePolicy),
        }, { parent: getGlobalInfrastructureResource() });
        const _ = new aws.iam.RolePolicyAttachment(createNameWithStackInfo("execution"), {
            role: executionRole,
            policyArn: "arn:aws:iam::aws:policy/service-role/AmazonECSTaskExecutionRolePolicy",
        }, { parent: getGlobalInfrastructureResource() });
    }
    return executionRole;
}

interface TaskDefinition {
    task: aws.ecs.TaskDefinition;
    logGroup: aws.cloudwatch.LogGroup;
}

// createTaskDefinition builds an ECS TaskDefinition object from a collection of `cloud.Containers`.
function createTaskDefinition(parent: pulumi.Resource, name: string,
                              containers: cloud.Containers, exposedPortOpt: ExposedPort | undefined): TaskDefinition {

    // Create a single log group for all logging associated with the Service
    const logGroup = new aws.cloudwatch.LogGroup(name, {
        retentionInDays: 1,
    }, { parent: parent });

    // Find all referenced Volumes.
    const volumes: { hostPath?: string; name: string }[] = [];
    for (const containerName of Object.keys(containers)) {
        const container = containers[containerName];

        // Collect referenced Volumes.
        if (container.volumes) {
            for (const volumeMount of container.volumes) {
                const volume = volumeMount.sourceVolume;
                volumes.push({
                    hostPath: (volume as Volume).getHostPath(),
                    name: (volume as Volume).getVolumeName(),
                });
            }
        }
    }

    // Create the task definition for the group of containers associated with this Service.
    const containerDefinitions = computeContainerDefinitions(parent, containers, exposedPortOpt, logGroup);

    // Compute the memory and CPU requirements of the task for Fargate
    const taskMemoryAndCPU = containerDefinitions.apply(taskMemoryAndCPUForContainers);

    const taskDefinition = new aws.ecs.TaskDefinition(name, {
        family: name,
        containerDefinitions: containerDefinitions.apply(JSON.stringify),
        volumes: volumes,
        taskRoleArn: getTaskRole().arn,
        requiresCompatibilities: config.useFargate ? ["FARGATE"] : undefined,
        memory: config.useFargate ? taskMemoryAndCPU.apply(t => t.memory) : undefined,
        cpu: config.useFargate ? taskMemoryAndCPU.apply(t => t.cpu) : undefined,
        networkMode: "awsvpc",
        executionRoleArn: getExecutionRole().arn,
    }, { parent: parent });

    return {
        task: taskDefinition,
        logGroup: logGroup,
    };
}

// Compute the memory and CPU requirements of the task for Fargate. See
// https://docs.aws.amazon.com/AmazonECS/latest/developerguide/task_definition_parameters.html#task_size.
function taskMemoryAndCPUForContainers(defs: aws.ecs.ContainerDefinition[]) {
    // Sum the requested memory and CPU for each container in the task.
    let minTaskMemory = 0;
    let minTaskCPU = 0;
    for (const containerDef of defs) {
        if (containerDef.memoryReservation) {
            minTaskMemory += containerDef.memoryReservation;
        } else if (containerDef.memory) {
            minTaskMemory += containerDef.memory;
        }
        if (containerDef.cpu) {
            minTaskCPU += containerDef.cpu;
        }
    }

    // Compute the smallest allowed Fargate memory value compatible with the requested minimum memory.
    let taskMemory: number;
    let taskMemoryString: string;
    if (minTaskMemory <= 512) {
        taskMemory = 512;
        taskMemoryString = "0.5GB";
    } else {
        const taskMemGB = minTaskMemory / 1024;
        const taskMemWholeGB = Math.ceil(taskMemGB);
        taskMemory = taskMemWholeGB * 1024;
        taskMemoryString = `${taskMemWholeGB}GB`;
    }

    // Allowed CPU values are powers of 2 between 256 and 4096.  We just ensure it's a power of 2 that is at least
    // 256. We leave the error case for requiring more CPU than is supported to ECS.
    let taskCPU = Math.pow(2, Math.ceil(Math.log2(Math.max(minTaskCPU, 256))));

    // Make sure we select an allowed CPU value for the specified memory.
    if (taskMemory > 16384) {
        taskCPU = Math.max(taskCPU, 4096);
    } else if (taskMemory > 8192) {
        taskCPU = Math.max(taskCPU, 2048);
    } else if (taskMemory > 4096) {
        taskCPU = Math.max(taskCPU, 1024);
    } else if (taskMemory > 2048) {
        taskCPU = Math.max(taskCPU, 512);
    }

    // Return the computed task memory and CPU values
    return {
        memory: taskMemoryString,
        cpu: `${taskCPU}`,
    };
}

function placementConstraintsForHost(host: cloud.HostProperties | undefined) {
    if (host && host.os) {
        return [{
            type: "memberOf",
            expression: `attribute:ecs.os-type == ${host.os}`,
        }];
    }
    return undefined;
}

interface ExposedPort {
    loadBalancer: ContainerPortLoadBalancer;
    containerName: string;
    containerPort: number;
}

// The AWS-specific Endpoint interface includes additional AWS implementation details for the exposed Endpoint.
export interface Endpoint extends cloud.Endpoint {
    loadBalancer: aws.elasticloadbalancingv2.LoadBalancer;
}

export type Endpoints = { [containerName: string]: { [port: number]: Endpoint } };

export interface ServiceArguments extends cloud.ServiceArguments {
    /**
     * Seconds to ignore failing load balancer health checks on newly instantiated tasks to prevent
     * premature shutdown, up to 7200. Only valid for services configured to use load balancers.
     */
    healthCheckGracePeriodSeconds?: pulumi.Input<number>;
}

export class Service extends pulumi.ComponentResource implements cloud.Service {
    public readonly name: string;
    public readonly containers: cloud.Containers;
    public readonly replicas: number;
    public readonly cluster: CloudCluster;
    public readonly ecsService: aws.ecs.Service;

    public readonly endpoints: pulumi.Output<Endpoints>;
    public readonly defaultEndpoint: pulumi.Output<Endpoint>;

    public readonly getEndpoint: (containerName?: string, containerPort?: number) => Promise<Endpoint>;

    // Expose the task role we create to clients (who will cast through <any>)
    // so they can attach their own policies.
    // TODO[pulumi/pulumi-cloud#145]: Find a better way to expose this functionality.
    public static getTaskRole(): aws.iam.Role {
        return getTaskRole();
    }

    constructor(name: string, args: ServiceArguments, opts?: pulumi.ResourceOptions) {
        const cluster = getCluster();
        if (!cluster) {
            throw new Error("Cannot create 'Service'.  Missing cluster config 'cloud-aws:ecsClusterARN'" +
                " or 'cloud-aws:ecsAutoCluster' or 'cloud-aws:useFargate'");
        }

        let containers: cloud.Containers;
        if (args.image || args.build || args.function) {
            if (args.containers) {
                throw new Error(
                    "Exactly one of image, build, function, or containers must be used, not multiple");
            }
            containers = { "default": args };
        } else if (args.containers) {
            containers = args.containers;
        } else {
            throw new Error(
                "Missing one of image, build, function, or containers, specifying this service's containers");
        }

        const replicas = args.replicas === undefined ? 1 : args.replicas;

        super("cloud:service:Service", name, {
            containers: containers,
            replicas: replicas,
        }, opts);

        this.name = name;
        this.cluster = cluster;

        // Get the network to create the Service within.
        const network = getOrCreateNetwork();

        // AWS only supports a single load balancer per Service, as per:
        // https://docs.aws.amazon.com/AmazonECS/latest/developerguide/service-load-balancing.html
        //
        // So we find the single container that wants to expose a port (and throw if we see more
        // than one).  We then create a load balancer that maps accordingly.
        //
        // We only use an array here to properly serialize into the aws.ecs.Service we're creating
        // below.
        const loadBalancers = [];

        let exposedPortOpt: ExposedPort | undefined;
        for (const containerName of Object.keys(containers)) {
            const container = containers[containerName];
            if (container.ports) {
                for (const portMapping of container.ports) {
                    if (loadBalancers.length > 0) {
                        throw new Error("Only one port can currently be exposed per Service.");
                    }

                    const loadBalancer = createLoadBalancer(this, cluster, name, containerName, portMapping, network);
                    exposedPortOpt = {
                        loadBalancer,
                        containerName,
                        containerPort: portMapping.port,
                    };

                    loadBalancers.push({
                        containerName: containerName,
                        containerPort: portMapping.targetPort || portMapping.port,
                        targetGroupArn: loadBalancer.targetGroup.arn,
                    });
                }
            }
        }

        // Create the task definition, parented to this component.
        const taskDefinition = createTaskDefinition(this, name, containers, exposedPortOpt);

        // If the cluster has an autoscaling group, ensure the service depends on it being created.
        const serviceDependsOn = [];
        if (cluster.autoScalingGroupStack) {
            serviceDependsOn.push(cluster.autoScalingGroupStack);
        }

        // Create the service.
        const securityGroups = cluster.securityGroupId ? [ cluster.securityGroupId ] : [];
        this.ecsService = new aws.ecs.Service(name, {
            desiredCount: replicas,
            taskDefinition: taskDefinition.task.arn,
            cluster: cluster.ecsClusterARN,
            loadBalancers: loadBalancers,
            placementConstraints: placementConstraintsForHost(args.host),
            waitForSteadyState: args.waitForSteadyState === undefined ? true : args.waitForSteadyState,
            healthCheckGracePeriodSeconds: args.healthCheckGracePeriodSeconds,
            launchType: config.useFargate ? "FARGATE" : "EC2",
            networkConfiguration: {
                assignPublicIp: config.useFargate && !network.usePrivateSubnets,
                securityGroups: securityGroups,
                subnets: network.subnetIds,
            },
        }, { parent: this, dependsOn: serviceDependsOn });

        const localEndpoints = exposedPortOpt === undefined
            ? pulumi.output<Endpoints>({})
            : getEndpoints(exposedPortOpt);

        this.endpoints = localEndpoints;

        this.defaultEndpoint = exposedPortOpt === undefined
            ? pulumi.output(<Endpoint>undefined!)
            : this.endpoints.apply(
                ep => getEndpointHelper(ep, /*containerName:*/ undefined, /*containerPort:*/ undefined));

        this.getEndpoint = async (containerName, containerPort) => {
            const endpoints = localEndpoints.get();
            return getEndpointHelper(endpoints, containerName, containerPort);
        };
    }
}

function getEndpointHelper(
    endpoints: Endpoints, containerName: string | undefined, containerPort: number | undefined): Endpoint {

    containerName = containerName || Object.keys(endpoints)[0];
    if (!containerName)  {
        throw new Error(`No containers available in this service`);
    }

    const containerPorts = endpoints[containerName] || {};
    containerPort = containerPort || +Object.keys(containerPorts)[0];
    if (!containerPort) {
        throw new Error(`No ports available in service container ${containerName}`);
    }

    const endpoint = containerPorts[containerPort];
    if (!endpoint) {
        throw new Error(`No exposed port for ${containerName} port ${containerPort}`);
    }

    return endpoint;
}

function getEndpoints(exposedPort: ExposedPort): pulumi.Output<Endpoints> {
    return pulumi.output({
        [exposedPort.containerName]: {
            [exposedPort.containerPort]: {
                port: exposedPort.containerPort,
                loadBalancer: exposedPort.loadBalancer.loadBalancer,
                hostname: exposedPort.loadBalancer.loadBalancer.dnsName,
            },
        },
    });
}

const volumeNames = new Set<string>();

export interface Volume extends cloud.Volume {
    getVolumeName(): any;
    getHostPath(): any;
}

// _Note_: In the current EFS-backed model, a Volume is purely virtual - it
// doesn't actually manage any underlying resource.  It is used just to provide
// a handle to a folder on the EFS share which can be mounted by container(s).
// On platforms like ACI, we may be able to actually provision a unique File
// Share per Volume to keep these independently manageable.  For now, on AWS
// though, we rely on this File Share having been set up as part of the ECS
// Cluster outside of @pulumi/cloud, and assume that that data has a lifetime
// longer than any individual deployment.
export class SharedVolume extends pulumi.ComponentResource implements Volume, cloud.SharedVolume {
    public readonly kind: cloud.VolumeKind;
    public readonly name: string;

    constructor(name: string, opts?: pulumi.ResourceOptions) {
        if (volumeNames.has(name)) {
            throw new Error("Must provide a unique volume name");
        }
        super("cloud:volume:Volume", name, {}, opts);
        this.kind = "SharedVolume";
        this.name = name;
        volumeNames.add(name);
    }

    getVolumeName() {
        // Ensure this is unique to avoid conflicts both in EFS and in the
        // TaskDefinition we pass to ECS.
        return utils.sha1hash(`${pulumi.getProject()}:${pulumi.getStack()}:${this.kind}:${this.name}`);
    }

    getHostPath() {
        const cluster = getCluster();
        if (!cluster || !cluster.efsMountPath) {
            throw new Error(
                "Cannot use 'Volume'.  Configured cluster does not support EFS.",
            );
        }
        // Include the unique `getVolumeName` in the EFS host path to ensure this doesn't
        // clash with other deployments.
        return `${cluster.efsMountPath}/${this.name}_${this.getVolumeName()}`;
    }
}

export class HostPathVolume implements cloud.HostPathVolume {
    public readonly kind: cloud.VolumeKind;
    public readonly path: string;

    constructor(path: string) {
        this.kind = "HostPathVolume";
        this.path = path;
    }

    getVolumeName() {
        return utils.sha1hash(`${this.kind}:${this.path}`);
    }

    getHostPath() {
        return this.path;
    }
}

/**
 * A Task represents a container which can be [run] dynamically whenever (and as many times as) needed.
 */
export class Task extends pulumi.ComponentResource implements cloud.Task {
    public readonly cluster: CloudCluster;
    public readonly taskDefinition: aws.ecs.TaskDefinition;

    public readonly run: (options?: cloud.TaskRunOptions) => Promise<void>;

    // See comment for Service.getTaskRole.
    public static getTaskRole(): aws.iam.Role {
        return getTaskRole();
    }

    constructor(name: string, container: cloud.Container, opts?: pulumi.ResourceOptions) {
        super("cloud:task:Task", name, { container: container }, opts);

        const network = getOrCreateNetwork();
        const cluster = getCluster();
        if (!cluster) {
            throw new Error("Cannot create 'Task'.  Missing cluster config 'cloud-aws:ecsClusterARN'" +
                " or 'cloud-aws:ecsAutoCluster' or 'cloud-aws:useFargate'");
        }
        this.cluster = cluster;
        this.taskDefinition = createTaskDefinition(this, name, { container: container }, /*exposedPortOpt:*/ undefined).task;

        const clusterARN = this.cluster.ecsClusterARN;
        const taskDefinitionArn = this.taskDefinition.arn;
        const containerEnv = pulumi.all(container.environment || {});
        const subnetIds = pulumi.all(network.subnetIds);
        const securityGroups =  cluster.securityGroupId!;
        const useFargate = config.useFargate;
        const assignPublicIp = useFargate && !network.usePrivateSubnets;

        // tslint:disable-next-line:no-empty
        this.run = async function (options?: cloud.TaskRunOptions) {
            const awssdk = await import("aws-sdk");
            const ecs = new awssdk.ECS();

            // Extract the envrionment values from the options
            const env: { name: string, value: string }[] = [];
            await addEnvironmentVariables(containerEnv.get());
            await addEnvironmentVariables(options && options.environment);

            // Run the task
            const res = await ecs.runTask({
                cluster: clusterARN.get(),
                taskDefinition: taskDefinitionArn.get(),
                placementConstraints: placementConstraintsForHost(options && options.host),
                launchType: useFargate ? "FARGATE" : "EC2",
                networkConfiguration: {
                    awsvpcConfiguration: {
                        assignPublicIp: assignPublicIp ? "ENABLED" : "DISABLED",
                        securityGroups: [ securityGroups.get() ],
                        subnets: subnetIds.get(),
                    },
                },
                overrides: {
                    containerOverrides: [
                        {
                            name: "container",
                            environment: env,
                        },
                    ],
                },
            }).promise();

            if (res.failures && res.failures.length > 0) {
                throw new Error("Failed to start task:" + JSON.stringify(res.failures, null, ""));
            }

            return;

            // Local functions
            async function addEnvironmentVariables(e: Record<string, string> | undefined) {
                if (e) {
                    for (const key of Object.keys(e)) {
                        const envVal = e[key];
                        if (envVal) {
                            env.push({ name: key, value: envVal });
                        }
                    }
                }
            }
        };
    }
}<|MERGE_RESOLUTION|>--- conflicted
+++ resolved
@@ -204,12 +204,7 @@
 function computeImage(
         parent: pulumi.Resource,
         container: cloud.Container,
-<<<<<<< HEAD
-        exposedPortOpt: ExposedPort | undefined,
-        repository: aws.ecr.Repository | undefined): pulumi.Output<ImageOptions> {
-=======
-        ports: ExposedPorts | undefined): pulumi.Output<ImageOptions> {
->>>>>>> 2de4bd3b
+        exposedPortOpt: ExposedPort | undefined): pulumi.Output<ImageOptions> {
 
     // Start with a copy from the container specification.
     const preEnv: Record<string, pulumi.Input<string>> =
@@ -357,44 +352,21 @@
     for (const containerName of Object.keys(containers)) {
         const container = containers[containerName];
         const containerDefinition = computeContainerDefinition(
-            parent, containerName, container, ports, logGroup);
+            parent, containerName, container, exposedPortOpt, logGroup);
         containerDefinitions.push(containerDefinition);
     }
 
     return pulumi.all(containerDefinitions);
 }
 
-<<<<<<< HEAD
-            const imageOptions = computeImage(parent, imageName, container, exposedPortOpt, repository);
-            const portMappings = (container.ports || []).map(p => ({
-                containerPort: p.targetPort || p.port,
-                // From https://docs.aws.amazon.com/AmazonECS/latest/developerguide/task_definition_parameters.html:
-                // > For task definitions that use the awsvpc network mode, you should only specify the containerPort.
-                // > The hostPort can be left blank or it must be the same value as the containerPort.
-                //
-                // However, if left blank, it will be automatically populated by AWS, potentially leading to dirty
-                // diffs even when no changes have been made. Since we are currently always using `awsvpc` mode, we
-                // go ahead and populate it with the same value as `containerPort`.
-                //
-                // See https://github.com/terraform-providers/terraform-provider-aws/issues/3401.
-                hostPort: p.targetPort || p.port,
-            }));
-
-            return pulumi.all([imageOptions, container, logGroup.id])
-                         .apply(([imageOptions, container, logGroupId]) => {
-                const keyValuePairs: { name: string, value: string }[] = [];
-                for (const key of Object.keys(imageOptions.environment)) {
-                    keyValuePairs.push({ name: key, value: imageOptions.environment[key] });
-                }
-=======
 function computeContainerDefinition(
-        parent: pulumi.Resource,
-        containerName: string,
-        container: cloud.Container,
-        ports: ExposedPorts | undefined,
-        logGroup: aws.cloudwatch.LogGroup): pulumi.Output<aws.ecs.ContainerDefinition> {
-
-    const imageOptions = computeImage(parent, container, ports);
+    parent: pulumi.Resource,
+    containerName: string,
+    container: cloud.Container,
+    exposedPortOpt: ExposedPort | undefined,
+    logGroup: aws.cloudwatch.LogGroup): pulumi.Output<aws.ecs.ContainerDefinition> {
+
+    const imageOptions = computeImage(parent, container, exposedPortOpt);
     const portMappings = (container.ports || []).map(p => ({
         containerPort: p.targetPort || p.port,
         // From https://docs.aws.amazon.com/AmazonECS/latest/developerguide/task_definition_parameters.html:
@@ -408,10 +380,9 @@
         // See https://github.com/terraform-providers/terraform-provider-aws/issues/3401.
         hostPort: p.targetPort || p.port,
     }));
->>>>>>> 2de4bd3b
 
     return pulumi.all([imageOptions, container, logGroup.id])
-                 .apply(([imageOptions, container, logGroupId]) => {
+                    .apply(([imageOptions, container, logGroupId]) => {
         const keyValuePairs: { name: string, value: string }[] = [];
         for (const key of Object.keys(imageOptions.environment)) {
             keyValuePairs.push({ name: key, value: imageOptions.environment[key] });
