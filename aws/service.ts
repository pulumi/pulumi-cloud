--- conflicted
+++ resolved
@@ -342,12 +342,7 @@
 // buildAndPushImage will build and push the Dockerfile and context from [buildPath] into the requested ECR
 // [repository].  It returns the digest of the built image.
 async function buildAndPushImage(imageName: string, container: cloud.Container,
-<<<<<<< HEAD
                                  repository: aws.ecr.Repository): Promise<string> {
-    const buildPath: string | undefined = container.build;
-    if (!buildPath) {
-=======
-                                 repository: aws.ecr.Repository): Promise<string | undefined> {
     let build: cloud.ContainerBuild;
     if (typeof container.build === "string") {
         build = {
@@ -356,7 +351,6 @@
     } else if (container.build) {
         build = container.build;
     } else {
->>>>>>> 9a1fbd78
         throw new Error(`Cannot build a container with an empty build specification`);
     }
 
@@ -625,12 +619,7 @@
                          .apply(([url, e]) => ({ image: url, environment: e }));
     }
     else if (container.image) {
-<<<<<<< HEAD
-        assert(!container.build);
         return Dependency.unwrap(preEnv).apply(e => ({ image: imageName, environment: e }));
-=======
-        return { image: imageName, environment: env };
->>>>>>> 9a1fbd78
     }
     else if (container.function) {
         preEnv.PULUMI_SRC = pulumi.runtime.serializeClosure(container.function)
