--- conflicted
+++ resolved
@@ -8,14 +8,10 @@
         "build": "tsc"
     },
     "dependencies": {
-<<<<<<< HEAD
-        "@pulumi/pulumi": "^0.15.0"
-=======
         "@pulumi/pulumi": "^0.15.1-rc",
         "chai": "^4.1.2",
         "mocha": "^3.5.3",
         "supertest": "^3.0.0"
->>>>>>> 975f1278
     },
     "devDependencies": {
         "@types/chai": "^4.0.4",
