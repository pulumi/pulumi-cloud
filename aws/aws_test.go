--- conflicted
+++ resolved
@@ -61,55 +61,6 @@
 	})
 
 	shortTests := []integration.ProgramTestOptions{
-<<<<<<< HEAD
-		// {
-		// 	Dir: path.Join(cwd, "tests/topic"),
-		// 	Config: map[string]string{
-		// 		"aws:region":     fargateRegion,
-		// 		"cloud:provider": "aws",
-		// 	},
-		// 	Dependencies: []string{
-		// 		"@pulumi/cloud",
-		// 		"@pulumi/cloud-aws",
-		// 	},
-		// },
-		// {
-		// 	Dir: path.Join(cwd, "../examples/countdown"),
-		// 	Config: map[string]string{
-		// 		"aws:region":                  region,
-		// 		"cloud:provider":              "aws",
-		// 		"cloud-aws:usePrivateNetwork": "true",
-		// 	},
-		// 	Dependencies: []string{
-		// 		"@pulumi/cloud",
-		// 		"@pulumi/cloud-aws",
-		// 	},
-		// 	ExtraRuntimeValidation: func(t *testing.T, stackInfo integration.RuntimeValidationStackInfo) {
-		// 		// Wait 6 minutes to give the timer a chance to fire and for Lambda logs to be collected
-		// 		time.Sleep(6 * time.Minute)
-
-		// 		// Validate logs from example
-		// 		logs := getLogs(t, region, stackInfo, operations.LogQuery{})
-		// 		if !assert.NotNil(t, logs, "expected logs to be produced") {
-		// 			return
-		// 		}
-
-		// 		logLength := len(*logs)
-		// 		t.Logf("Got %v logs", logLength)
-		// 		if !assert.True(t, logLength >= 26, "expected at least 26 logs entries from countdown, got %v", logLength) {
-		// 			return
-		// 		}
-		// 		assert.Equal(t, "examples-countDown_watcher", (*logs)[0].ID,
-		// 			"expected ID of logs to match the topic+subscription name")
-		// 		assert.Equal(t, "25", (*logs)[0].Message)
-		// 	},
-		// },
-		// {
-		// 	Dir: path.Join(cwd, "../examples/api"),
-		// 	Config: map[string]string{
-		// 		"aws:region":     region,
-		// 		"cloud:provider": "aws",
-=======
 		{
 			Dir: path.Join(cwd, "tests/topic"),
 			Config: map[string]string{
@@ -199,40 +150,12 @@
 		// 		"cloud-aws:ecsAutoClusterMinSize":     "20",
 		// 		"cloud-aws:ecsAutoClusterUseEFS":      "false",
 		// 		"containers:redisPassword":            "SECRETPASSWORD",
->>>>>>> 7476c6df
 		// 	},
 		// 	Dependencies: []string{
 		// 		"@pulumi/cloud",
 		// 		"@pulumi/cloud-aws",
 		// 	},
-<<<<<<< HEAD
-		// 	ExtraRuntimeValidation: func(t *testing.T, stackInfo integration.RuntimeValidationStackInfo) {
-		// 		baseURL, ok := stackInfo.Outputs["url"].(string)
-		// 		assert.True(t, ok, "expected a `url` output string property")
-		// 		testURLGet(t, baseURL, "test1.txt", "You got test1")
-		// 	},
-		// },
-		// {
-		// 	Dir: path.Join(cwd, "../examples/simplecontainers"),
-		// 	Config: map[string]string{
-		// 		"aws:region":           region,
-		// 		"cloud:provider":       "aws",
-		// 		"cloud-aws:useFargate": "true",
-		// 	},
-		// 	Dependencies: []string{
-		// 		"@pulumi/cloud",
-		// 		"@pulumi/cloud-aws",
-		// 	},
-		// 	ExtraRuntimeValidation: func(t *testing.T, stackInfo integration.RuntimeValidationStackInfo) {
-		// 		nginxEndpoint, ok := stackInfo.Outputs["nginxEndpoint"].(string)
-		// 		if !assert.True(t, ok, "expected a `nginxEndpoint` output string property") {
-		// 			return
-		// 		}
-		// 		testURLGet(t, nginxEndpoint, "", "<h1> Hi from Pulumi </h1>")
-		// 	},
-=======
 		// 	ExtraRuntimeValidation: containersRuntimeValidator(region, false /*isFargate*/),
->>>>>>> 7476c6df
 		// },
 		{
 			Dir:       path.Join(cwd, "../examples/containers"),
