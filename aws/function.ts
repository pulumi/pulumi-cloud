// Copyright 2016-2018, Pulumi Corporation.
//
// Licensed under the Apache License, Version 2.0 (the "License");
// you may not use this file except in compliance with the License.
// You may obtain a copy of the License at
//
//     http://www.apache.org/licenses/LICENSE-2.0
//
// Unless required by applicable law or agreed to in writing, software
// distributed under the License is distributed on an "AS IS" BASIS,
// WITHOUT WARRANTIES OR CONDITIONS OF ANY KIND, either express or implied.
// See the License for the specific language governing permissions and
// limitations under the License.

import * as aws from "@pulumi/aws";
import * as awsinfra from "@pulumi/aws-infra";
import * as pulumi from "@pulumi/pulumi";
import { functionIncludePackages, functionIncludePaths, functionMemorySize } from "./config";
import { getComputeIAMRolePolicies, getOrCreateNetwork, runLambdaInVPC } from "./shared";

export { Context, Handler } from "@pulumi/aws/serverless";

export function createFunction(
        name: string, handler: aws.serverless.Handler, opts?: pulumi.ResourceOptions): Function {
    return new Function(name, handler, /*isFactoryFunction*/ false, opts);
}

export function createFactoryFunction(
        name: string, handler: aws.serverless.HandlerFactory, opts?: pulumi.ResourceOptions): Function {
    return new Function(name, handler, /*isFactoryFunction*/ true, opts);
}

// Function is a wrapper over aws.serverless.Function which configures policies and VPC settings based on
// `@pulumi/cloud` configuration.
export class Function extends pulumi.ComponentResource {
    public readonly handler: aws.serverless.Handler;
    public readonly lambda: aws.lambda.Function;

    constructor(name: string,
                handler: aws.serverless.Handler | aws.serverless.HandlerFactory,
                isFactoryFunction: boolean,
                opts?: pulumi.ResourceOptions) {
        super("cloud:function:Function", name, { handler: handler }, opts);

<<<<<<< HEAD
        // First allocate a function.
        const options: aws.serverless.FunctionOptions = {
            policies: [...getComputeIAMRolePolicies()],
            memorySize: functionMemorySize,
            includePaths: functionIncludePaths,
            includePackages: functionIncludePackages,
            func: isFactoryFunction ? undefined : handler,
            factoryFunc: isFactoryFunction ? <aws.serverless.HandlerFactory>handler : undefined,
        };
=======
        const policies = [...getComputeIAMRolePolicies()];
        let vpcConfig: aws.serverless.FunctionOptions["vpcConfig"] | undefined;
>>>>>>> 3f616f86

        if (runLambdaInVPC) {
            const network = getOrCreateNetwork();
            // TODO[terraform-providers/terraform-provider-aws#1507]: Updates which cause existing Lambdas to need to
            //     add VPC access will currently fail due to an issue in the Terraform provider.
<<<<<<< HEAD
            options.policies!.push(aws.iam.AWSLambdaVPCAccessExecutionRole);
            (<any>options).vpcConfig = {
=======
            policies.push(aws.iam.AWSLambdaVPCAccessExecutionRole);
            vpcConfig = {
>>>>>>> 3f616f86
                securityGroupIds: pulumi.all(network.securityGroupIds),
                subnetIds: pulumi.all(network.subnetIds),
            };
        }

<<<<<<< HEAD
        this.lambda = new aws.serverless.Function(
            name, options, undefined, { parent: this }).lambda;
=======
        // First allocate a function.
        const options: aws.serverless.FunctionOptions = {
            policies,
            vpcConfig,
            memorySize: functionMemorySize,
            includePaths: functionIncludePaths,
            includePackages: functionIncludePackages,
        };

        this.lambda = new aws.serverless.Function(name, options, handler, { parent: this }).lambda;
>>>>>>> 3f616f86
    }
}<|MERGE_RESOLUTION|>--- conflicted
+++ resolved
@@ -42,41 +42,20 @@
                 opts?: pulumi.ResourceOptions) {
         super("cloud:function:Function", name, { handler: handler }, opts);
 
-<<<<<<< HEAD
-        // First allocate a function.
-        const options: aws.serverless.FunctionOptions = {
-            policies: [...getComputeIAMRolePolicies()],
-            memorySize: functionMemorySize,
-            includePaths: functionIncludePaths,
-            includePackages: functionIncludePackages,
-            func: isFactoryFunction ? undefined : handler,
-            factoryFunc: isFactoryFunction ? <aws.serverless.HandlerFactory>handler : undefined,
-        };
-=======
         const policies = [...getComputeIAMRolePolicies()];
         let vpcConfig: aws.serverless.FunctionOptions["vpcConfig"] | undefined;
->>>>>>> 3f616f86
 
         if (runLambdaInVPC) {
             const network = getOrCreateNetwork();
             // TODO[terraform-providers/terraform-provider-aws#1507]: Updates which cause existing Lambdas to need to
             //     add VPC access will currently fail due to an issue in the Terraform provider.
-<<<<<<< HEAD
-            options.policies!.push(aws.iam.AWSLambdaVPCAccessExecutionRole);
-            (<any>options).vpcConfig = {
-=======
             policies.push(aws.iam.AWSLambdaVPCAccessExecutionRole);
             vpcConfig = {
->>>>>>> 3f616f86
                 securityGroupIds: pulumi.all(network.securityGroupIds),
                 subnetIds: pulumi.all(network.subnetIds),
             };
         }
 
-<<<<<<< HEAD
-        this.lambda = new aws.serverless.Function(
-            name, options, undefined, { parent: this }).lambda;
-=======
         // First allocate a function.
         const options: aws.serverless.FunctionOptions = {
             policies,
@@ -84,9 +63,10 @@
             memorySize: functionMemorySize,
             includePaths: functionIncludePaths,
             includePackages: functionIncludePackages,
+            func: isFactoryFunction ? undefined : handler,
+            factoryFunc: isFactoryFunction ? <aws.serverless.HandlerFactory>handler : undefined,
         };
 
-        this.lambda = new aws.serverless.Function(name, options, handler, { parent: this }).lambda;
->>>>>>> 3f616f86
+        this.lambda = new aws.serverless.Function(name, options, undefined, { parent: this }).lambda;
     }
 }