--- conflicted
+++ resolved
@@ -21,7 +21,6 @@
 import * as pulumi from "@pulumi/pulumi";
 
 import { createFactoryFunction } from "./function";
-import { sha1hash } from "./utils";
 
 import * as serverlessExpress from "aws-serverless-express";
 
@@ -40,35 +39,6 @@
             () => createLambdaEntryPoint(createRequestListener),
             { parent: this });
 
-<<<<<<< HEAD
-        // const lambdaOperation = createLambdaOperation(func.lambda);
-
-        // const swagger = {
-        //     swagger: "2.0",
-        //     info: { title: name, version: "1.0" },
-        //     "x-amazon-apigateway-binary-media-types": [ "*/*" ],
-        //     "x-amazon-apigateway-gateway-responses": {
-        //         "MISSING_AUTHENTICATION_TOKEN": {
-        //             "statusCode": 404,
-        //             "responseTemplates": {
-        //                 "application/json": "{\"message\": \"404 Not found\" }",
-        //             },
-        //         },
-        //         "ACCESS_DENIED": {
-        //             "statusCode": 404,
-        //             "responseTemplates": {
-        //                 "application/json": "{\"message\": \"404 Not found\" }",
-        //             },
-        //         },
-        //     },
-        //     paths: {
-        //         // Register two paths in the Swagger spec, for the root and for a catch all under the root
-        //         "/": { "x-amazon-apigateway-any-method": lambdaOperation },
-        //         "/{proxy+}": { "x-amazon-apigateway-any-method": lambdaOperation },
-        //     },
-        // };
-
-        // const stageName = "stage";
         const api = new aws.apigateway.x.API(name, {
             // Register two paths in the Swagger spec, for the root and for a catch all under the root
             routes: [
@@ -81,103 +51,11 @@
                     path: "/{proxy+}",
                     method: "ANY",
                     handler: func.lambda,
-                }
+                },
             ],
         }, { parent: this });
 
-        // // Ensure that the permissions allow the API Gateway to invoke the func.
-        // for (const path of Object.keys(swagger.paths)) {
-        //     const methodAndPath = "*:" + path;
-
-        //     const permissionName = name + "-" + sha1hash(methodAndPath);
-        //     const invokePermission = new aws.lambda.Permission(permissionName, {
-        //         action: "lambda:invokeFunction",
-        //         function: func.lambda,
-        //         principal: "apigateway.amazonaws.com",
-        //         // We use */* here to indicate permission to any stage and any method type.
-        //         sourceArn: api.deployment.executionArn.apply(arn => arn + "*/*" + path),
-        //     }, { parent: this });
-        // }
-
-        this.url = api.url; // .deployment.invokeUrl.apply(url => url + stageName + "/");
-=======
-        const lambdaOperation = createLambdaOperation(func.lambda);
-
-        const swagger = {
-            swagger: "2.0",
-            info: { title: name, version: "1.0" },
-            "x-amazon-apigateway-binary-media-types": [ "*/*" ],
-            "x-amazon-apigateway-gateway-responses": {
-                "MISSING_AUTHENTICATION_TOKEN": {
-                    "statusCode": 404,
-                    "responseTemplates": {
-                        "application/json": "{\"message\": \"404 Not found\" }",
-                    },
-                },
-                "ACCESS_DENIED": {
-                    "statusCode": 404,
-                    "responseTemplates": {
-                        "application/json": "{\"message\": \"404 Not found\" }",
-                    },
-                },
-            },
-            paths: {
-                // Register two paths in the Swagger spec, for the root and for a catch all under the root
-                "/": { "x-amazon-apigateway-any-method": lambdaOperation },
-                "/{proxy+}": { "x-amazon-apigateway-any-method": lambdaOperation },
-            },
-        };
-
-        // Now stringify the resulting swagger specification and create the various API Gateway objects.
-        const swaggerStr = pulumi.output(swagger).apply(JSON.stringify);
-        const api = new aws.apigateway.RestApi(name, {
-            body: swaggerStr,
-        }, { parent: this });
-
-        // bodyHash produces a hash that let's us know when any paths change in the swagger spec.
-        const bodyHash = swaggerStr.apply(s => sha1hash(s));
-
-        // we need to ensure a fresh deployment any time our body changes. So include the hash as
-        // part of the deployment urn.
-        const deployment = new aws.apigateway.Deployment(name, {
-            restApi: api,
-            stageName: "",
-            // Note: We set `variables` here because it forces recreation of the Deployment object
-            // whenever the body hash changes.  Because we use a blank stage name above, there will
-            // not actually be any stage created in AWS, and thus these variables will not actually
-            // end up anywhere.  But this will still cause the right replacement of the Deployment
-            // when needed.  The Stage allocated below will be the stable stage that always points
-            // to the latest deployment of the API.
-            variables: {
-                version: bodyHash,
-            },
-            description: bodyHash.apply(hash => `Deployment of version ${hash}`),
-        }, { parent: this });
-
-        const stageName = "stage";
-        const stage = new aws.apigateway.Stage(name, {
-            stageName: stageName,
-            description: "The current deployment of the API.",
-            restApi: api,
-            deployment: deployment,
-        }, { parent: this });
-
-        // Ensure that the permissions allow the API Gateway to invoke the func.
-        for (const path of Object.keys(swagger.paths)) {
-            const methodAndPath = "*:" + path;
-
-            const permissionName = name + "-" + sha1hash(methodAndPath);
-            const invokePermission = new aws.lambda.Permission(permissionName, {
-                action: "lambda:invokeFunction",
-                function: func.lambda,
-                principal: "apigateway.amazonaws.com",
-                // We use */* here to indicate permission to any stage and any method type.
-                sourceArn: deployment.executionArn.apply(arn => arn + "*/*" + path),
-            }, { parent: this });
-        }
-
-        this.url = deployment.invokeUrl.apply(url => url + stageName + "/");
->>>>>>> e326cfbd
+        this.url = api.url;
         super.registerOutputs({
             url: this.url,
         });
@@ -197,30 +75,4 @@
     return (event, context) => {
         serverlessExpress.proxy(server, event, <any>context);
     };
-}
-
-interface ApigatewayIntegration {
-    passthroughBehavior: "when_no_match";
-    httpMethod: "POST";
-    type: "aws_proxy";
-    uri: pulumi.Output<string>;
-}
-
-interface SwaggerOperation {
-    "x-amazon-apigateway-integration": ApigatewayIntegration;
-}
-
-function createLambdaOperation(lambda: aws.lambda.Function): SwaggerOperation {
-    const region = aws.config.requireRegion();
-    const uri = lambda.arn.apply(lambdaARN =>
-        "arn:aws:apigateway:" + region + ":lambda:path/2015-03-31/functions/" + lambdaARN + "/invocations");
-
-    return {
-        "x-amazon-apigateway-integration": {
-            uri: uri,
-            passthroughBehavior: "when_no_match",
-            httpMethod: "POST",
-            type: "aws_proxy",
-        },
-    };
 }