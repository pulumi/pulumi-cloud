--- conflicted
+++ resolved
@@ -11,11 +11,7 @@
     "repository": "https://github.com/pulumi/pulumi-cloud",
     "types": "types.d.ts",
     "dependencies": {
-<<<<<<< HEAD
-        "@pulumi/pulumi": "^0.16.0"
-=======
         "@pulumi/pulumi": "^0.16.4"
->>>>>>> d290510c
     },
     "devDependencies": {
         "@types/node": "^8.0.26",
