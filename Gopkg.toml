required = ["github.com/pulumi/pulumi-aws"]

[[override]]
  name = "github.com/pulumi/pulumi"
<<<<<<< HEAD
  revision = "65f730d9ffa85b3ca9fd8cdf7b05aafa06f13469"
=======
  revision = "96d4cca4c8e93fb95a549f006505519388128eda"
>>>>>>> 585c846d

[[override]]
  name = "github.com/pulumi/pulumi-aws"
  revision = "399d60ca1a0eb81cfe14b4906e33907d29c10016"

[[constraint]]
  name = "github.com/stretchr/testify"
  version = "1.1.4"<|MERGE_RESOLUTION|>--- conflicted
+++ resolved
@@ -2,11 +2,7 @@
 
 [[override]]
   name = "github.com/pulumi/pulumi"
-<<<<<<< HEAD
   revision = "65f730d9ffa85b3ca9fd8cdf7b05aafa06f13469"
-=======
-  revision = "96d4cca4c8e93fb95a549f006505519388128eda"
->>>>>>> 585c846d
 
 [[override]]
   name = "github.com/pulumi/pulumi-aws"
