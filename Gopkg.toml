--- conflicted
+++ resolved
@@ -1,10 +1,6 @@
 [[constraint]]
   name = "github.com/pulumi/pulumi"
-<<<<<<< HEAD
-  branch = "release/0.15"
-=======
   branch = "master"
->>>>>>> 975f1278
 
 [[constraint]]
   name = "github.com/stretchr/testify"
